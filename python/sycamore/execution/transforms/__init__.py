--- conflicted
+++ resolved
@@ -1,14 +1,8 @@
 from sycamore.execution.transforms.embedding import SentenceTransformerEmbedding
 from sycamore.execution.transforms.entity_extraction import LLMExtractEntity
 from sycamore.execution.transforms.explode import Explode
-<<<<<<< HEAD
-from sycamore.execution.transforms.mapping import (Map, FlatMap, MapBatch)
-from sycamore.execution.transforms.partition import Partition
-=======
 from sycamore.execution.transforms.mapping import Map, FlatMap, MapBatch
-from sycamore.execution.transforms.partition import (
-    PartitionerOptions, PdfPartitionerOptions, UnstructuredPartition)
->>>>>>> 96ff4b10
+from sycamore.execution.transforms.partition import Partition, PartitionerOptions, PdfPartitionerOptions
 
 __all__ = [
     "Explode",
@@ -18,10 +12,6 @@
     "PartitionerOptions",
     "PdfPartitionerOptions",
     "SentenceTransformerEmbedding",
-<<<<<<< HEAD
-    "Partition"
-=======
-    "UnstructuredPartition",
+    "Partition",
     "LLMExtractEntity",
->>>>>>> 96ff4b10
 ]