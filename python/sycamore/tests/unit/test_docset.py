--- conflicted
+++ resolved
@@ -4,18 +4,13 @@
 from sycamore.execution import Node
 from sycamore.execution.scans import BinaryScan
 from sycamore.execution.transforms import (
-<<<<<<< HEAD
-    SentenceTransformerEmbedding, FlatMap, Map, MapBatch,
-    Partition)
-=======
     SentenceTransformerEmbedding,
     FlatMap,
     Map,
     MapBatch,
-    UnstructuredPartition,
+    Partition,
     PdfPartitionerOptions
 )
->>>>>>> 96ff4b10
 
 
 class TestDocSet:
@@ -23,13 +18,8 @@
         context = mocker.Mock(spec=Context)
         scan = mocker.Mock(spec=BinaryScan)
         docset = DocSet(context, scan)
-<<<<<<< HEAD
-        docset = docset.partition(col_name="bytes")
-        assert (isinstance(docset.lineage(), Partition))
-=======
-        docset = docset.unstructured_partition(PdfPartitionerOptions())
-        assert isinstance(docset.lineage(), UnstructuredPartition)
->>>>>>> 96ff4b10
+        docset = docset.partition(PdfPartitionerOptions())
+        assert isinstance(docset.lineage(), Partition)
 
     def test_sentence_transformer_embedding(self, mocker):
         context = mocker.Mock(spec=Context)
