import datetime
from html.parser import HTMLParser
import json
import os
import re
from typing import Any, Dict, List, Optional, Tuple

import pandas as pd

import marko
from marko.md_renderer import MarkdownRenderer
import requests
from openai import OpenAI
from openai.types.chat import ChatCompletionToolParam
import streamlit as st
import sycamore
from sycamore.data import OpenSearchQuery
from sycamore.transforms.query import OpenSearchQueryExecutor
from sycamore.query.client import SycamoreQueryClient
from sycamore.query.planner import PlannerExample
from util import generate_plan, run_plan, show_query_traces, show_pdf_preview, ray_init

NUM_DOCS_GENERATE = 60
NUM_DOCS_PREVIEW = 10
NUM_TEXT_CHARS_GENERATE = 2500

openai_client = OpenAI(api_key=os.environ["OPENAI_API_KEY"])

OPENSEARCH_INDEX = "const_ntsb"
OS_CONFIG = {"search_pipeline": "hybrid_pipeline"}
OS_CLIENT_ARGS = {
    "hosts": [{"host": "localhost", "port": 9200}],
    "http_compress": True,
    "http_auth": ("admin", "admin"),
    "use_ssl": True,
    "verify_certs": False,
    "ssl_assert_hostname": False,
    "ssl_show_warn": False,
    "timeout": 120,
}
S3_CACHE_PATH = "s3://aryn-temp/llm_cache/luna/query-demo"

EXAMPLE_QUERIES = [
    "How many incidents were there in Washington in 2023?",
    "What was the breakdown of aircraft types for incidents with substantial damage?",
    "Show me incidents involving Piper aircraft",
    "Show the details on accident ERA23LA153",
]

WELCOME_MESSAGE = f"""Welcome to the NTSB incident query demo! You can ask me questions about
[NTSB incident reports](https://carol.ntsb.gov/), and I'll do my best to answer them. Feel free
to ask about specific incidents,o aggregate statistics, or anything else you're curious about.
If you're not sure what to ask, you can try one of the following example queries:

{"".join([f"<SuggestedQuery query='{query}' />" for query in EXAMPLE_QUERIES])}
"""

SYSTEM_PROMPT = """You are a helpful agent that answers questions about NTSB
(National Transportation Safety Board) incidents. You have access to a database of incident
reports, each of which has an associated PDF document, as well as metadata about the incident
including the location, date, aircraft type, and more. You can answer questions about the
contents of individual reports, as well as aggregate statistics about the incidents in the
database. You can perform actions such as filtering, sorting, and aggregating the data to
answer questions. You can also provide links to relevant documents and data sources.

All your responses should be in MDX, which is Markdown augmented with JSX components. 
As an example, your response could include a table of data, a link to a document, or a
component such as a button. Below is an example of MDX output that you might generate:

```Here are the latest incidents referring to bad weather:

<Table>
    <TableHeader>
        <TableCell>Incident ID</TableCell>
        <TableCell>Date</TableCell>
        <TableCell>Location</TableCell>
        <TableCell>Aircraft Type</TableCell>
    </TableHeader>
    <TableRow>
        <TableCell>ERA23LA153</TableCell>
        <TableCell>2023-01-15</TableCell>
        <TableCell>Seattle, WA</TableCell>
        <TableCell>Cessna 172</TableCell>
    </TableRow>
</Table>
```

Additional markdown text can follow the use of a JSX component, and JSX components can be
inlined in the markdown text as follows:

```For more information about this incident, please see the following document:
  <Preview path="s3://aryn-public/samples/sampledata1.pdf" />.
```

Do not include a starting ``` and closing ``` line in your reply. Just respond with the MDX itself.
Do not include extra whitespace that is not needed for the markdown interpretation. For instance,
if a JSX component has a property that's a JSON object, encode it into a single line, like so:

<Component prop="{\"key1\": \"value1\", \"key2": \"value2\"}" />

The following JSX components are available for your use:
  * <Table>
      <TableHeader>
        <TableCell>Column name 1</TableCell>
        <TableCell>Column name 2</TableCell>
      </TableHeader>
      <TableRow>
        <TableCell>Value 1</TableCell>
        <TableCell>Value 2</TableCell>
      </TableRow>
      <TableRow>
        <TableCell>Value 3</TableCell>
        <TableCell>Value 4</TableCell>
      </TableRow>
    </Table>
    Displays a table showing the provided data. 

  * <Preview path="s3://aryn-public/samples/sampledata1.pdf" />
    Displays an inline preview of the provided document. You may provide an S3 path or a URL.
    ALWAYS use a <Preview> instead of a regular link whenever a document is mentioned.

  * <SuggestedQuery query="How many incidents were there in Washington in 2023?" />
    Displays a button showing a query that the user might wish to consider asking next.

  * <Map>
     <MapMarker lat="47.6062" lon="-122.3321" />
     <MapMarker lat="47.7105" lon="-122.4406" />
    </Map>
    Displays a map with markers at the provided coordinates.

Multiple JSX components can be used in your reply. You may ONLY use these specific JSX components
in your responses. Other than these components, you may ONLY use standard Markdown syntax.

Please use <Preview> any time a specific document or incident is mentioned, and <Map> any time
there is an opportunity to refer to a location.

Please suggest 1-3 follow-on queries (using the <SuggestedQuery> component) that the user might
ask, based on the response to the user's question.
"""

<<<<<<< HEAD
PLANNER_EXAMPLE_SCHEMA = """
DATA_SCHEMA: {
  "text_representation": "<class 'str'> (e.g., Can be assumed to have all other details)",
  "properties.entity.dateTime": "<class 'str'> (e.g., 2023-01-12T11:00:00, 2023-01-11T18:09:00,
    2023-01-10T16:43:00, 2023-01-28T19:02:00, 2023-01-12T13:00:00)",
  "properties.entity.dateAndTime": "<class 'str'> (e.g., January 28, 2023 19:02:00, January 10, 2023
    16:43:00, January 11, 2023 18:09:00, January 12, 2023 13:00:00, January 12, 2023 11:00:00)",
  "properties.entity.lowestCeiling": "<class 'str'> (e.g., Broken 3800 ft AGL, Broken 6500 ft AGL,
    Overcast 500 ft AGL, Overcast 1800 ft AGL)",
  "properties.entity.aircraftDamage": "<class 'str'> (e.g., Substantial, None, Destroyed)",
  "properties.entity.conditions": "<class 'str'> (e.g., , Instrument (IMC), IMC, VMC, Visual (VMC))",
  "properties.entity.departureAirport": "<class 'str'> (e.g., Somerville, Tennessee, Colorado Springs,
    Colorado (FLY), Yelm; Washington, Winchester, Virginia (OKV), San Diego, California (KMYF))",
  "properties.entity.accidentNumber": "<class 'str'> (e.g., CEN23FA095, ERA2BLAT1I, WPR23LA088,
    ERA23FA108, WPR23LA089)",
  "properties.entity.windSpeed": "<class 'str'> (e.g., , 10 knots, 7 knots, knots, 19 knots gusting
    to 22 knots)",
  "properties.entity.day": "<class 'str'> (e.g., 2023-01-12, 2023-01-10, 2023-01-20, 2023-01-11,
    2023-01-28)",
  "properties.entity.destinationAirport": "<class 'str'> (e.g., Somerville, Tennessee, Yelm;
    Washington, Agua Caliente Springs, California, Liberal, Kansas (LBL), Alabaster, Alabama (EET))",
  "properties.entity.location": "<class 'str'> (e.g., Hooker, Oklahoma, Somerville, Tennessee, Yelm;
    Washington, Agua Caliente Springs, California, Dayton, Virginia)",
  "properties.entity.operator": "<class 'str'> (e.g., On file, First Team Pilot Training LLC,
    file On, Anderson Aviation LLC, Flying W Ranch)",
  "properties.entity.temperature": "<class 'str'> (e.g., 18'C /-2'C, 15.8C, 13'C, 2C / -3C)",
  "properties.entity.registration": "<class 'str'> (e.g., N5841W, N2875K, N6482B, N43156, N225V)",
  "properties.entity.visibility": "<class 'str'> (e.g., , miles, 0.5 miles, 7 miles, 10 miles)",
  "properties.entity.aircraft": "<class 'str'> (e.g., Piper PA-32R-301, Beech 95-C55, Cessna 172,
    Piper PA-28-160, Cessna 180K)",
  "properties.entity.conditionOfLight": "<class 'str'> (e.g., , Night/dark, Night, Day, Dusk)",
  "properties.entity.windDirection": "<class 'str'> (e.g., , 190\\u00b0, 200, 2005, 040\\u00b0)",
  "properties.entity.lowestCloudCondition": "<class 'str'> (e.g., , Broken 3800 ft AGL, Overcast
    500 ft AGL, Clear, Overcast 200 ft AGL)",
  "properties.entity.injuries": "<class 'str'> (e.g., Minor, Fatal, None, 3 None, 2 None)",
  "properties.entity.flightConductedUnder": "<class 'str'> (e.g.,
  Part 91: General aviation Instructional, Part 135: Air taxi & commuter Non-scheduled, Part 91:
    General aviation Personal, Part 135: Air taxi & commuter Scheduled, Part 91: General aviation
    Business)"
}
  """

PLANNER_EXAMPLES = [
    (
        "List the incidents in Georgia in 2023.",
        [
=======
PLANNER_EXAMPLE_SCHEMA = {
    "text_representation": ("str", {"Can be assumed to have all other details"}),
    "properties.entity.dateTime": (
        "str",
        {
            "2023-01-12T11:00:00",
            "2023-01-11T18:09:00",
            "2023-01-10T16:43:00",
            "2023-01-28T19:02:00",
            "2023-01-12T13:00:00",
        },
    ),
    "properties.entity.dateAndTime": (
        "str",
        {
            "January 28, 2023 19:02:00",
            "January 10, 2023 16:43:00",
            "January 11, 2023 18:09:00",
            "January 12, 2023 13:00:00",
            "January 12, 2023 11:00:00",
        },
    ),
    "properties.entity.lowestCeiling": (
        "str",
        {"Broken 3800 ft AGL", "Broken 6500 ft AGL", "Overcast 500 ft AGL", "Overcast 1800 ft AGL"},
    ),
    "properties.entity.aircraftDamage": ("str", {"Substantial", "None", "Destroyed"}),
    "properties.entity.conditions": ("str", {"Instrument (IMC)", "IMC", "VMC", "Visual (VMC)"}),
    "properties.entity.departureAirport": (
        "str",
        {
            "Somerville, Tennessee",
            "Colorado Springs, Colorado (FLY)",
            "Yelm; Washington",
            "Winchester, Virginia (OKV)",
            "San Diego, California (KMYF)",
        },
    ),
    "properties.entity.accidentNumber": (
        "str",
        {"CEN23FA095", "ERA2BLAT1I", "WPR23LA088", "ERA23FA108", "WPR23LA089"},
    ),
    "properties.entity.windSpeed": (
        "str",
        {"", "10 knots", "7 knots", "knots", "19 knots gusting to 22 knots"},
    ),
    "properties.entity.day": ("str", {"2023-01-12", "2023-01-10", "2023-01-20", "2023-01-11", "2023-01-28"}),
    "properties.entity.destinationAirport": (
        "str",
        {
            "Somerville, Tennessee",
            "Yelm; Washington",
            "Agua Caliente Springs, California",
            "Liberal, Kansas (LBL)",
            "Alabaster, Alabama (EET)",
        },
    ),
    "properties.entity.location": (
        "str",
        {
            "Hooker, Oklahoma",
            "Somerville, Tennessee",
            "Yelm; Washington",
            "Agua Caliente Springs, California",
            "Dayton, Virginia",
        },
    ),
    "properties.entity.operator": (
        "str",
        {"On file", "First Team Pilot Training LLC", "file On", "Anderson Aviation LLC", "Flying W Ranch"},
    ),
    "properties.entity.temperature": ("str", {"18'C /-2'C", "15.8C", "13'C", "2C / -3C"}),
    "properties.entity.visibility": ("str", {"", "miles", "0.5 miles", "7 miles", "10 miles"}),
    "properties.entity.aircraft": (
        "str",
        {"Piper PA-32R-301", "Beech 95-C55", "Cessna 172", "Piper PA-28-160", "Cessna 180K"},
    ),
    "properties.entity.conditionOfLight": ("str", {"", "Night/dark", "Night", "Day", "Dusk"}),
    "properties.entity.windDirection": ("str", {"", "190°", "200", "2005", "040°"}),
    "properties.entity.lowestCloudCondition": (
        "str",
        {"", "Broken 3800 ft AGL", "Overcast 500 ft AGL", "Clear", "Overcast 200 ft AGL"},
    ),
    "properties.entity.injuries": ("str", {"Minor", "Fatal", "None", "3 None", "2 None"}),
    "properties.entity.flightConductedUnder": (
        "str",
        {
            "Part 91: General aviation Instructional",
            "Part 135: Air taxi & commuter Non-scheduled",
            "Part 91: General aviation Personal",
            "Part 135: Air taxi & commuter Scheduled",
            "Part 91: General aviation Business",
        },
    ),
}


PLANNER_EXAMPLES: List[PlannerExample] = [
    PlannerExample(
        query="List the incidents in Georgia in 2023.",
        schema=PLANNER_EXAMPLE_SCHEMA,
        plan=[
>>>>>>> bc105bb7
            {
                "operatorName": "QueryDatabase",
                "description": "Get all the incident reports",
                "index": OPENSEARCH_INDEX,
                "node_id": 0,
                "query": {
                    "bool": {
                        "must": [
                            {
                                "range": {
                                    "properties.entity.dateTime": {
                                        "gte": "2023-01-01T00:00:00",
                                        "lte": "2023-12-31T23:59:59",
                                        "format": "strict_date_optional_time",
                                    }
                                }
                            },
                            {"match": {"properties.entity.location": "Georgia"}},
                        ]
                    }
                },
            },
        ],
    ),
<<<<<<< HEAD
    (
        "Show the incidents involving Piper aircraft.",
        [
=======
    PlannerExample(
        query="Show the incidents involving Piper aircraft.",
        schema=PLANNER_EXAMPLE_SCHEMA,
        plan=[
>>>>>>> bc105bb7
            {
                "operatorName": "QueryDatabase",
                "description": "Get all the incident reports",
                "index": OPENSEARCH_INDEX,
                "node_id": 0,
                "query": {"match": {"properties.entity.aircraft": "Piper"}},
            },
        ],
    ),
<<<<<<< HEAD
    (
        "How many incidents happened in clear weather?",
        [
=======
    PlannerExample(
        query="How many incidents happened in clear weather?",
        schema=PLANNER_EXAMPLE_SCHEMA,
        plan=[
>>>>>>> bc105bb7
            {
                "operatorName": "QueryDatabase",
                "description": "Get all the incident reports in clear weather",
                "index": OPENSEARCH_INDEX,
                "node_id": 0,
                "query": {"match": {"properties.entity.conditions": "VMC"}},
            },
            {
                "operatorName": "Count",
                "description": "Count the number of incidents",
                "distinct_field": "properties.entity.accidentNumber",
                "input": [0],
                "node_id": 1,
            },
        ],
    ),
<<<<<<< HEAD
    (
        "What types of aircrafts were involved in accidents in California?",
        [
=======
    PlannerExample(
        query="What types of aircrafts were involved in accidents in California?",
        schema=PLANNER_EXAMPLE_SCHEMA,
        plan=[
>>>>>>> bc105bb7
            {
                "operatorName": "QueryDatabase",
                "description": "Get all the incident reports in California",
                "index": OPENSEARCH_INDEX,
                "query": {"match": {"properties.entity.location": "California"}},
                "node_id": 0,
            },
            {
                "operatorName": "TopK",
                "description": "Get the types of aircraft involved in incidents in California",
                "field": "properties.entity.aircraft",
                "primary_field": "properties.entity.accidentNumber",
                "K": 100,
                "descending": False,
                "llm_cluster": False,
                "llm_cluster_instruction": None,
                "input": [0],
                "node_id": 1,
            },
        ],
    ),
<<<<<<< HEAD
    (
        "Which aircraft accidents in California in 2023 occurred when the wind was stronger than 4 knots?",
        [
=======
    PlannerExample(
        query="Which aircraft accidents in California in 2023 occurred when the wind was stronger than 4 knots?",
        schema=PLANNER_EXAMPLE_SCHEMA,
        plan=[
>>>>>>> bc105bb7
            {
                "operatorName": "QueryDatabase",
                "description": "Get all the incident reports in California in 2023",
                "index": OPENSEARCH_INDEX,
                "query": {
                    "bool": {
                        "must": [
                            {
                                "range": {
                                    "properties.entity.dateTime": {
                                        "gte": "2023-01-01T00:00:00",
                                        "lte": "2023-12-31T23:59:59",
                                        "format": "strict_date_optional_time",
                                    }
                                }
                            },
                            {"match": {"properties.entity.location": "California"}},
                        ]
                    }
                },
                "node_id": 0,
            },
            {
                "operatorName": "LlmFilter",
                "description": "Filter to reports with wind speed greater than 4 knots",
                "index": OPENSEARCH_INDEX,
                "question": "Is the wind speed greater than 4 knots?",
                "field": "properties.entity.windSpeed",
                "input": [0],
                "node_id": 1,
            },
        ],
    ),
<<<<<<< HEAD
    (
        "Which three aircraft types were involved in the most accidents?",
        [
=======
    PlannerExample(
        query="Which three aircraft types were involved in the most accidents?",
        schema=PLANNER_EXAMPLE_SCHEMA,
        plan=[
>>>>>>> bc105bb7
            {
                "operatorName": "QueryDatabase",
                "description": "Get all the incident reports",
                "index": OPENSEARCH_INDEX,
                "node_id": 0,
                "query": {"match_all": {}},
            },
            {
                "operatorName": "TopK",
                "description": "Get the top three aircraft types involved in accidents",
                "field": "properties.entity.aircraft",
                "primary_field": "properties.entity.accidentNumber",
                "K": 3,
                "descending": True,
                "llm_cluster": False,
                "llm_cluster_instruction": None,
                "input": [0],
                "node_id": 1,
            },
        ],
    ),
<<<<<<< HEAD
    (
        "Show some incidents where pilot training was mentioned as a cause",
        [
=======
    PlannerExample(
        query="Show some incidents where pilot training was mentioned as a cause",
        schema=PLANNER_EXAMPLE_SCHEMA,
        plan=[
>>>>>>> bc105bb7
            {
                "operatorName": "QueryVectorDatabase",
                "description": "Get incident reports mentioning pilot training",
                "index": OPENSEARCH_INDEX,
                "query_phrase": "pilot training",
                "node_id": 0,
            },
        ],
    ),
<<<<<<< HEAD
    (
        "Show all incidents involving a Cessna 172 aircraft",
        [
=======
    PlannerExample(
        query="Show all incidents involving a Cessna 172 aircraft",
        schema=PLANNER_EXAMPLE_SCHEMA,
        plan=[
>>>>>>> bc105bb7
            {
                "operatorName": "QueryDatabase",
                "description": "Get all the incident reports involving a Cessna 172 aircraft",
                "index": OPENSEARCH_INDEX,
                "query": {"match": {"properties.entity.aircraft": "Cessna 172"}},
                "node_id": 0,
            },
        ],
    ),
]

<<<<<<< HEAD

def generate_example_prompt() -> str:
    prompt = f"The following examples refer to the following data schema:\n{PLANNER_EXAMPLE_SCHEMA}\n\n"
    for index, (query, plan) in enumerate(PLANNER_EXAMPLES):
        plan_string = json.dumps(plan)
        prompt += f"Example {index+1}:\nUSER QUESTION: {query}\nAnswer:\n{plan_string}\n\n"
    return prompt

=======
>>>>>>> bc105bb7

class MDXParser(HTMLParser):

    def __init__(self, chat_message: "ChatMessage"):
        super().__init__()
        self.chat_message = chat_message
        self.in_table = False
        self.in_header = False
        self.in_header_cell = False
        self.in_row = False
        self.in_cell = False
        self.table_data: List[List[Any]] = []
        self.row_data: List[Any] = []
        self.header_data: List[Any] = []
        self.in_map = False
        self.map_data: List[Tuple[float, float]] = []

    def handle_starttag(self, tag, attrs):
        if tag == "table":
            self.in_table = True
            self.table_data = []
        elif tag == "tableheader" and self.in_table:
            self.in_header = True
            self.header_data = []
        elif tag == "tablerow" and self.in_table:
            self.in_row = True
            self.row_data = []
        elif tag == "tablecell":
            if self.in_header:
                self.in_header_cell = True
            elif self.in_row:
                self.in_cell = True
        elif tag == "map":
            self.in_map = True
            self.map_data = []
        elif tag == "mapmarker" and self.in_map:
            lat = float(dict(attrs).get("lat"))
            lon = float(dict(attrs).get("lon"))
            self.map_data.append((lat, lon))

    def handle_endtag(self, tag):
        if tag == "tablecell":
            if self.in_header_cell:
                self.in_header_cell = False
            elif self.in_cell:
                self.in_cell = False
        elif tag == "tableheader" and self.in_header:
            self.in_header = False
        elif tag == "tablerow" and self.in_row:
            self.in_row = False
            self.table_data.append(self.row_data)
        elif tag == "table" and self.in_table:
            self.in_table = False
            self.chat_message.render_table(self.header_data, self.table_data)
        elif tag == "map" and self.in_map:
            self.in_map = False
            self.chat_message.render_map(self.map_data)

    def handle_startendtag(self, tag, attrs):
        if tag == "preview":
            path = dict(attrs).get("path")
            if path:
                self.chat_message.render_preview(path)
            else:
                self.chat_message.render_markdown("No path provided for preview.")
        elif tag == "suggestedquery":
            query = dict(attrs).get("query")
            if query:
                self.chat_message.render_suggested_query(query)
            else:
                self.chat_message.render_markdown("No query provided for suggested query")
        elif tag == "mapmarker" and self.in_map:
            lat = float(dict(attrs).get("lat"))
            lon = float(dict(attrs).get("lon"))
            self.map_data.append((lat, lon))

    def handle_data(self, data):
        data = data.strip()
        if not data:
            return
        if self.in_header_cell:
            self.header_data.append(data)
        elif self.in_cell:
            self.row_data.append(data)
        else:
            self.chat_message.render_markdown(data)
            # Scan for previewable markdown links and add previews.
            markdown_link_regexp = r"!?\[([^\]]+)\]\(([^\)]+)\)"
            for m in re.finditer(markdown_link_regexp, data):
                if m and m.group(2).startswith("s3://"):
                    self.chat_message.render_preview(m.group(2))
                    data = re.sub(markdown_link_regexp, "\1", data)


class JSXElementParser(HTMLParser):
    tag = None
    props = None

    def handle_startendtag(self, tag, attrs):
        self.tag = tag
        self.props = dict(attrs)


class MDRenderer(MarkdownRenderer):
    """A Marko renderer that replaces S3 links with links to the demo instance."""

    def __init__(self):
        super().__init__()

    def render_link(self, element: marko.inline.Link) -> str:
        if element.dest.startswith("s3://"):
            # Replace S3 links with a link to the demo instance.
            # (This is somewhat of a temporary hack until we build out better UI for this.)
            element.dest = element.dest.replace("s3://", "https://luna-demo.dev.aryn.ai/doc/")
        return super().render_link(element)


class ChatMessageExtra:
    def __init__(self, name: str, content: Optional[Any] = None):
        self.name = name
        self.content = content

    def show(self):
        st.write(self.content)


class ChatMessageTraces(ChatMessageExtra):
    def __init__(self, name: str, query_id: str):
        super().__init__(name)
        self.query_id = query_id

    def show(self):
        show_query_traces(st.session_state.trace_dir, self.query_id)


@st.dialog("Send Feedback", width="large")
def send_feedback():
    feedback_form_code = (
        """<iframe src="https://tally.so/r/me2O2e" style="width: 100%; height: 800px; border: none;"></iframe>"""
    )
    with st.container(height=800):
        st.markdown(feedback_form_code, unsafe_allow_html=True)


class ChatMessage:
    def __init__(
        self,
        message: Optional[Dict[str, Any]] = None,
        before_extras: Optional[List[ChatMessageExtra]] = None,
        after_extras: Optional[List[ChatMessageExtra]] = None,
        feedback_button: bool = False,
    ):
        self.message_id = st.session_state.next_message_id
        st.session_state.next_message_id += 1
        self.timestamp = datetime.datetime.now()
        self.message = message or {}
        self.before_extras = before_extras or []
        self.after_extras = after_extras or []
        self.widget_key = 0
        self.feedback_button = feedback_button

    def show(self):
        self.widget_key = 0
        with st.chat_message(self.message.get("role", "assistant")):
            self.show_content()

    def show_content(self):
        for extra in self.before_extras:
            with st.expander(extra.name):
                extra.show()
        if self.message.get("content"):
            content = self.message.get("content")
            self.render_markdown_with_jsx(content)
        for extra in self.after_extras:
            with st.expander(extra.name):
                extra.show()
        if self.feedback_button:
            self.show_feedback_button()

    def button(self, label: str, **kwargs):
        return st.button(label, key=self.next_key(), **kwargs)

    def download_button(self, label: str, content: bytes, filename: str, file_type: str, **kwargs):
        return st.download_button(label, content, filename, file_type, key=self.next_key(), **kwargs)

    def show_feedback_button(self):
        _, col2 = st.columns([0.75, 0.25])
        with col2:
            if self.button("Send feedback"):
                send_feedback()

    def next_key(self) -> str:
        key = f"{self.message_id}-{self.widget_key}"
        self.widget_key += 1
        return key

    def render_markdown_with_jsx(self, text: str):
        print(f"Rendering MDX:\n{text}\n")
        mdxparser = MDXParser(self)
        mdxparser.feed(text)

    def render_markdown(self, text: str):
        st.markdown(text)

    def render_table(self, columns: List[str], rows: List[List[str]]):
        if not rows:
            return
        num_cols = max([len(row) for row in rows])
        if not columns:
            columns = [f"Column {i}" for i in range(1, num_cols + 1)]
        if len(columns) < num_cols:
            columns += [f"Column {i}" for i in range(len(columns) + 1, num_cols + 1)]
        if len(columns) > num_cols:
            columns = columns[:num_cols]

        data: Dict[str, List[Any]] = {col: [] for col in columns}
        for row in rows:
            for index, col in enumerate(columns):
                try:
                    data[col].append(row[index])
                except IndexError:
                    # This can happen if we end up with missing cells in the MDX.
                    data[col].append(None)

        df = pd.DataFrame(data)
        st.dataframe(df)

    def render_preview(self, path: str):
        with st.container(border=True):
            col1, col2 = st.columns([0.75, 0.25])
            with col1:
                st.text("📄 " + path)
            with col2:
                if st.button("View document", key=self.next_key()):
                    show_pdf_preview(path)

    def render_suggested_query(self, query: str):
        if self.button(query):
            st.session_state.user_query = query

    def render_map(self, data: List[Tuple[float, float]]):
        df = pd.DataFrame(data, columns=["lat", "lon"])
        st.map(df, color="#00ff00", size=100)

    def to_dict(self) -> Optional[Dict[str, Any]]:
        return self.message

    def __str__(self):
        return f"{self.message.get('role', 'assistant')}: {self.message.get('content')}"


TOOLS: List[ChatCompletionToolParam] = [
    {
        "type": "function",
        "function": {
            "name": "queryDataSource",
            "description": """Run a query against the backend data source. The query should be a natural language 
            query and can represent operations such as filters, aggregations, sorting, formatting,
            and more. This function should only be called when new data is needed; if the data
            is already available in the message history, it should be used directly.""",
            "parameters": {
                "type": "object",
                "properties": {
                    "query": {
                        "type": "string",
                        "description": "The user's query",
                    },
                },
                "required": ["query"],
            },
        },
    },
]


TOOLS_RAG: List[ChatCompletionToolParam] = [
    {
        "type": "function",
        "function": {
            "name": "queryDataSource",
            "description": """Run a query against the backend data source. The query should be a
            natural language query. This function should only be called when new data is needed;
            if the data is already available in the message history, it should be used directly.""",
            "parameters": {
                "type": "object",
                "properties": {
                    "query": {
                        "type": "string",
                        "description": "The user's query",
                    },
                },
                "required": ["query"],
            },
        },
    },
]


def get_embedding_model_id() -> str:
    """Get the embedding model ID from the OpenSearch instance."""
    query = {
        "query": {
            "bool": {
                "must": [
                    {
                        "match": {"name": "all-MiniLM-L6-v2"},
                    },
                    {
                        "term": {"model_config.model_type": "bert"},
                    },
                ],
            },
        },
    }
    with requests.get(
        "https://localhost:9200/_plugins/_ml/models/_search", json=query, verify=False, timeout=60
    ) as resp:
        res = json.loads(resp.text)
        return res["hits"]["hits"][0]["_id"]


def do_rag_query(query: str, index: str) -> str:
    """Uses OpenSearch to perform a RAG query."""
    embedding_model_id = get_embedding_model_id()
    search_pipeline = "hybrid_rag_pipeline"
    llm = "gpt-4o"
    rag_query = OpenSearchQuery()
    rag_query["index"] = index
    rag_query["query"] = {
        "_source": {"excludes": ["embedding"]},
        "query": {
            "hybrid": {
                "queries": [
                    {"match": {"text_representation": query}},
                    {
                        "neural": {
                            "embedding": {
                                "query_text": query,
                                "model_id": embedding_model_id,
                                "k": 100,
                            }
                        }
                    },
                ]
            }
        },
        "size": 20,
    }

    # RAG params
    rag_query["params"] = {"search_pipeline": search_pipeline}
    rag_query["query"]["ext"] = {
        "generative_qa_parameters": {
            "llm_question": query,
            "context_size": 10,
            "llm_model": llm,
        }
    }

    with st.expander("RAG query"):
        st.write(rag_query)

    with st.spinner("Running RAG query..."):
        osq = OpenSearchQueryExecutor(OS_CLIENT_ARGS)
        rag_result = osq.query(rag_query)["result"]
    return rag_result


def query_data_source(query: str, index: str) -> Tuple[Any, Optional[Any], Optional[str]]:
    """Run a Sycamore or RAG query.

    Returns a tuple of (query_result, query_plan, query_id).
    """

    if st.session_state.rag_only:
        return do_rag_query(query, index), None, None
    else:
        sqclient = SycamoreQueryClient(
            s3_cache_path=S3_CACHE_PATH,
            trace_dir=st.session_state.trace_dir,
        )
        with st.spinner("Generating plan..."):
<<<<<<< HEAD
            plan = generate_plan(sqclient, query, index, examples=generate_example_prompt())
=======
            plan = generate_plan(sqclient, query, index, examples=PLANNER_EXAMPLES)
>>>>>>> bc105bb7
            print(f"Generated plan:\n{plan}\n")
            # No need to show the prompt used in the demo.
            plan.llm_prompt = None
            with st.expander("Query plan"):
                st.write(plan)
        with st.spinner("Running Sycamore query..."):
            print("Running plan...")
            query_id, result = run_plan(sqclient, plan)
            print(f"Ran query ID: {query_id}")
        return result, plan, query_id


def docset_to_string(docset: sycamore.docset.DocSet) -> str:
    BASE_PROPS = [
        "filename",
        "filetype",
        "page_number",
        "page_numbers",
        "links",
        "element_id",
        "parent_id",
        "_schema",
        "_schema_class",
        "entity",
    ]
    retval = ""
    for doc in docset.take(NUM_DOCS_GENERATE):
        if isinstance(doc, sycamore.data.MetadataDocument):
            continue
        props_dict = doc.properties.get("entity", {})
        props_dict.update({p: doc.properties[p] for p in set(doc.properties) - set(BASE_PROPS)})
        props_dict["text_representation"] = (
            doc.text_representation[:NUM_TEXT_CHARS_GENERATE] if doc.text_representation is not None else None
        )
        retval += json.dumps(props_dict, indent=2) + "\n"
    return retval


def show_messages():
    for msg in st.session_state.messages:
        if msg.message.get("role") not in ["user", "assistant"]:
            continue
        if msg.message.get("content") is None:
            continue
        msg.show()


def do_query():
    prompt = st.session_state.user_query
    st.session_state.user_query = None
    print(f"User query: {prompt}")
    user_message = ChatMessage({"role": "user", "content": prompt})
    st.session_state.messages.append(user_message)
    user_message.show()

    assistant_message = None
    query_plan = None
    query_id = None
    tool_response_str = None
    with st.chat_message("assistant"):
        # We loop here because tool calls require re-invoking the LLM.
        while True:
            messages = [{"role": "system", "content": SYSTEM_PROMPT}] + [m.to_dict() for m in st.session_state.messages]
            with st.spinner("Running LLM query..."):
                response = openai_client.chat.completions.create(
                    model=st.session_state["openai_model"],
                    messages=messages,
                    tools=TOOLS_RAG if st.session_state.rag_only else TOOLS,
                    tool_choice="auto",
                )
            response_dict = response.choices[0].message.to_dict()
            assistant_message = ChatMessage(response_dict, feedback_button=True)
            st.session_state.messages.append(assistant_message)

            tool_calls = response.choices[0].message.tool_calls
            if tool_calls:
                tool_call_id = tool_calls[0].id
                tool_function_name = tool_calls[0].function.name
                tool_response_str = ""
                query_plan = None
                query_id = None
                # Try to catch any errors that might corrupt the message history here.
                try:
                    tool_args = json.loads(tool_calls[0].function.arguments)
                    if tool_function_name == "queryDataSource":
                        tool_query = tool_args["query"]
                        tool_response, query_plan, query_id = query_data_source(tool_query, OPENSEARCH_INDEX)
                    else:
                        tool_response = f"Unknown tool: {tool_function_name}"

                    with st.spinner("Running Sycamore query..."):
                        if isinstance(tool_response, str):
                            # We got a straight string response from the query plan, which means we can
                            # feed it back to the LLM directly.
                            tool_response_str = tool_response
                        elif isinstance(tool_response, sycamore.docset.DocSet):
                            # We got a DocSet.
                            # Note that this can be slow because the .take()
                            # actually runs the query.
                            tool_response_str = docset_to_string(tool_response)
                        else:
                            # Fall back to string representation.
                            tool_response_str = str(tool_response)
                        if not tool_response_str:
                            tool_response_str = "No results found for your query."
                except Exception as e:
                    st.error(f"Error running Sycamore query: {e}")
                    print(f"Error running Sycamore query: {e}")
                    # Print stack trace.
                    import traceback

                    traceback.print_exc()
                    tool_response_str = f"There was an error running your query: {e}"
                finally:
                    print(f"\nTool response: {tool_response_str}")
                    tool_response_message = ChatMessage(
                        {
                            "role": "tool",
                            "content": tool_response_str,
                            "tool_call_id": tool_call_id,
                            "name": tool_function_name,
                        }
                    )
                    st.session_state.messages.append(tool_response_message)
                    with st.expander("Sycamore query result"):
                        st.write(f"```{tool_response_str}```")

            else:
                # No function call was made.
                assistant_message.show_content()
                if query_plan:
                    assistant_message.before_extras.append(ChatMessageExtra("Query plan", query_plan))
                if tool_response_str:
                    assistant_message.before_extras.append(
                        ChatMessageExtra("Sycamore query result", f"```{tool_response_str}```")
                    )
                if query_id:
                    cmt = ChatMessageTraces("Query trace", query_id)
                    with st.expander("Query trace"):
                        cmt.show()
                    assistant_message.after_extras.append(cmt)
                break


def main():
    ray_init(address="auto")

    # Set a default model
    if "openai_model" not in st.session_state:
        st.session_state["openai_model"] = "gpt-4o"

    if "use_cache" not in st.session_state:
        st.session_state.use_cache = True

    if "next_message_id" not in st.session_state:
        st.session_state.next_message_id = 0

    if "user_query" not in st.session_state:
        st.session_state.user_query = None

    if "messages" not in st.session_state:
        st.session_state.messages = [ChatMessage({"role": "assistant", "content": WELCOME_MESSAGE})]

    if "trace_dir" not in st.session_state:
        st.session_state.trace_dir = os.path.join(os.getcwd(), "traces")

    st.title(":airplane: Aryn NTSB Report Query Demo")
    st.toggle("Use RAG only", key="rag_only")
    show_messages()

    if prompt := st.chat_input("Ask me anything"):
        st.session_state.user_query = prompt

    while st.session_state.user_query is not None:
        do_query()


if __name__ == "__main__":
    main()<|MERGE_RESOLUTION|>--- conflicted
+++ resolved
@@ -138,54 +138,6 @@
 ask, based on the response to the user's question.
 """
 
-<<<<<<< HEAD
-PLANNER_EXAMPLE_SCHEMA = """
-DATA_SCHEMA: {
-  "text_representation": "<class 'str'> (e.g., Can be assumed to have all other details)",
-  "properties.entity.dateTime": "<class 'str'> (e.g., 2023-01-12T11:00:00, 2023-01-11T18:09:00,
-    2023-01-10T16:43:00, 2023-01-28T19:02:00, 2023-01-12T13:00:00)",
-  "properties.entity.dateAndTime": "<class 'str'> (e.g., January 28, 2023 19:02:00, January 10, 2023
-    16:43:00, January 11, 2023 18:09:00, January 12, 2023 13:00:00, January 12, 2023 11:00:00)",
-  "properties.entity.lowestCeiling": "<class 'str'> (e.g., Broken 3800 ft AGL, Broken 6500 ft AGL,
-    Overcast 500 ft AGL, Overcast 1800 ft AGL)",
-  "properties.entity.aircraftDamage": "<class 'str'> (e.g., Substantial, None, Destroyed)",
-  "properties.entity.conditions": "<class 'str'> (e.g., , Instrument (IMC), IMC, VMC, Visual (VMC))",
-  "properties.entity.departureAirport": "<class 'str'> (e.g., Somerville, Tennessee, Colorado Springs,
-    Colorado (FLY), Yelm; Washington, Winchester, Virginia (OKV), San Diego, California (KMYF))",
-  "properties.entity.accidentNumber": "<class 'str'> (e.g., CEN23FA095, ERA2BLAT1I, WPR23LA088,
-    ERA23FA108, WPR23LA089)",
-  "properties.entity.windSpeed": "<class 'str'> (e.g., , 10 knots, 7 knots, knots, 19 knots gusting
-    to 22 knots)",
-  "properties.entity.day": "<class 'str'> (e.g., 2023-01-12, 2023-01-10, 2023-01-20, 2023-01-11,
-    2023-01-28)",
-  "properties.entity.destinationAirport": "<class 'str'> (e.g., Somerville, Tennessee, Yelm;
-    Washington, Agua Caliente Springs, California, Liberal, Kansas (LBL), Alabaster, Alabama (EET))",
-  "properties.entity.location": "<class 'str'> (e.g., Hooker, Oklahoma, Somerville, Tennessee, Yelm;
-    Washington, Agua Caliente Springs, California, Dayton, Virginia)",
-  "properties.entity.operator": "<class 'str'> (e.g., On file, First Team Pilot Training LLC,
-    file On, Anderson Aviation LLC, Flying W Ranch)",
-  "properties.entity.temperature": "<class 'str'> (e.g., 18'C /-2'C, 15.8C, 13'C, 2C / -3C)",
-  "properties.entity.registration": "<class 'str'> (e.g., N5841W, N2875K, N6482B, N43156, N225V)",
-  "properties.entity.visibility": "<class 'str'> (e.g., , miles, 0.5 miles, 7 miles, 10 miles)",
-  "properties.entity.aircraft": "<class 'str'> (e.g., Piper PA-32R-301, Beech 95-C55, Cessna 172,
-    Piper PA-28-160, Cessna 180K)",
-  "properties.entity.conditionOfLight": "<class 'str'> (e.g., , Night/dark, Night, Day, Dusk)",
-  "properties.entity.windDirection": "<class 'str'> (e.g., , 190\\u00b0, 200, 2005, 040\\u00b0)",
-  "properties.entity.lowestCloudCondition": "<class 'str'> (e.g., , Broken 3800 ft AGL, Overcast
-    500 ft AGL, Clear, Overcast 200 ft AGL)",
-  "properties.entity.injuries": "<class 'str'> (e.g., Minor, Fatal, None, 3 None, 2 None)",
-  "properties.entity.flightConductedUnder": "<class 'str'> (e.g.,
-  Part 91: General aviation Instructional, Part 135: Air taxi & commuter Non-scheduled, Part 91:
-    General aviation Personal, Part 135: Air taxi & commuter Scheduled, Part 91: General aviation
-    Business)"
-}
-  """
-
-PLANNER_EXAMPLES = [
-    (
-        "List the incidents in Georgia in 2023.",
-        [
-=======
 PLANNER_EXAMPLE_SCHEMA = {
     "text_representation": ("str", {"Can be assumed to have all other details"}),
     "properties.entity.dateTime": (
@@ -288,7 +240,6 @@
         query="List the incidents in Georgia in 2023.",
         schema=PLANNER_EXAMPLE_SCHEMA,
         plan=[
->>>>>>> bc105bb7
             {
                 "operatorName": "QueryDatabase",
                 "description": "Get all the incident reports",
@@ -313,16 +264,10 @@
             },
         ],
     ),
-<<<<<<< HEAD
-    (
-        "Show the incidents involving Piper aircraft.",
-        [
-=======
     PlannerExample(
         query="Show the incidents involving Piper aircraft.",
         schema=PLANNER_EXAMPLE_SCHEMA,
         plan=[
->>>>>>> bc105bb7
             {
                 "operatorName": "QueryDatabase",
                 "description": "Get all the incident reports",
@@ -332,16 +277,10 @@
             },
         ],
     ),
-<<<<<<< HEAD
-    (
-        "How many incidents happened in clear weather?",
-        [
-=======
     PlannerExample(
         query="How many incidents happened in clear weather?",
         schema=PLANNER_EXAMPLE_SCHEMA,
         plan=[
->>>>>>> bc105bb7
             {
                 "operatorName": "QueryDatabase",
                 "description": "Get all the incident reports in clear weather",
@@ -358,16 +297,10 @@
             },
         ],
     ),
-<<<<<<< HEAD
-    (
-        "What types of aircrafts were involved in accidents in California?",
-        [
-=======
     PlannerExample(
         query="What types of aircrafts were involved in accidents in California?",
         schema=PLANNER_EXAMPLE_SCHEMA,
         plan=[
->>>>>>> bc105bb7
             {
                 "operatorName": "QueryDatabase",
                 "description": "Get all the incident reports in California",
@@ -389,16 +322,10 @@
             },
         ],
     ),
-<<<<<<< HEAD
-    (
-        "Which aircraft accidents in California in 2023 occurred when the wind was stronger than 4 knots?",
-        [
-=======
     PlannerExample(
         query="Which aircraft accidents in California in 2023 occurred when the wind was stronger than 4 knots?",
         schema=PLANNER_EXAMPLE_SCHEMA,
         plan=[
->>>>>>> bc105bb7
             {
                 "operatorName": "QueryDatabase",
                 "description": "Get all the incident reports in California in 2023",
@@ -432,16 +359,10 @@
             },
         ],
     ),
-<<<<<<< HEAD
-    (
-        "Which three aircraft types were involved in the most accidents?",
-        [
-=======
     PlannerExample(
         query="Which three aircraft types were involved in the most accidents?",
         schema=PLANNER_EXAMPLE_SCHEMA,
         plan=[
->>>>>>> bc105bb7
             {
                 "operatorName": "QueryDatabase",
                 "description": "Get all the incident reports",
@@ -463,16 +384,10 @@
             },
         ],
     ),
-<<<<<<< HEAD
-    (
-        "Show some incidents where pilot training was mentioned as a cause",
-        [
-=======
     PlannerExample(
         query="Show some incidents where pilot training was mentioned as a cause",
         schema=PLANNER_EXAMPLE_SCHEMA,
         plan=[
->>>>>>> bc105bb7
             {
                 "operatorName": "QueryVectorDatabase",
                 "description": "Get incident reports mentioning pilot training",
@@ -482,16 +397,10 @@
             },
         ],
     ),
-<<<<<<< HEAD
-    (
-        "Show all incidents involving a Cessna 172 aircraft",
-        [
-=======
     PlannerExample(
         query="Show all incidents involving a Cessna 172 aircraft",
         schema=PLANNER_EXAMPLE_SCHEMA,
         plan=[
->>>>>>> bc105bb7
             {
                 "operatorName": "QueryDatabase",
                 "description": "Get all the incident reports involving a Cessna 172 aircraft",
@@ -503,17 +412,6 @@
     ),
 ]
 
-<<<<<<< HEAD
-
-def generate_example_prompt() -> str:
-    prompt = f"The following examples refer to the following data schema:\n{PLANNER_EXAMPLE_SCHEMA}\n\n"
-    for index, (query, plan) in enumerate(PLANNER_EXAMPLES):
-        plan_string = json.dumps(plan)
-        prompt += f"Example {index+1}:\nUSER QUESTION: {query}\nAnswer:\n{plan_string}\n\n"
-    return prompt
-
-=======
->>>>>>> bc105bb7
 
 class MDXParser(HTMLParser):
 
@@ -896,11 +794,7 @@
             trace_dir=st.session_state.trace_dir,
         )
         with st.spinner("Generating plan..."):
-<<<<<<< HEAD
-            plan = generate_plan(sqclient, query, index, examples=generate_example_prompt())
-=======
             plan = generate_plan(sqclient, query, index, examples=PLANNER_EXAMPLES)
->>>>>>> bc105bb7
             print(f"Generated plan:\n{plan}\n")
             # No need to show the prompt used in the demo.
             plan.llm_prompt = None
