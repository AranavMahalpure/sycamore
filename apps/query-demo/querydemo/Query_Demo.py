--- conflicted
+++ resolved
@@ -336,15 +336,11 @@
         data: Dict[str, List[Any]] = {col: [] for col in columns}
         for row in rows:
             for index, col in enumerate(columns):
-<<<<<<< HEAD
-                data[col].append(row[index])
-=======
                 try:
                     data[col].append(row[index])
                 except IndexError:
                     # This can happen if we end up with missing cells in the MDX.
                     data[col].append(None)
->>>>>>> 8f6d3cab
 
         df = pd.DataFrame(data)
         st.dataframe(df)
