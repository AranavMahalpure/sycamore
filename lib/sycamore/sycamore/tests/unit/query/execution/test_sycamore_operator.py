--- conflicted
+++ resolved
@@ -334,32 +334,22 @@
 
     def test_sort(self):
         context = sycamore.init()
-<<<<<<< HEAD
+        logical_node = Sort(node_id=0, field="sort_field", default_value=0)
+        sycamore_operator = SycamoreSort(context, logical_node, query_id="test", inputs=[])
+        self.assertRaises(AssertionError, sycamore_operator.execute)
+        sycamore_operator = SycamoreSort(context, logical_node, query_id="test", inputs=[Mock(DocSet), Mock(DocSet)])
+        self.assertRaises(AssertionError, sycamore_operator.execute)
+
+        # non-DocSet input
+        sycamore_operator = SycamoreSort(context, logical_node, query_id="test", inputs=[1])
+        self.assertRaises(AssertionError, sycamore_operator.execute)
+
+    def test_llm_extract(self):
+        context = sycamore.init()
         logical_node = LlmExtract(
             node_id=0, field="input_field", question="question", new_field="output_field", new_field_type="str"
         )
         sycamore_operator = SycamoreLlmExtract(context, logical_node, query_id="test", inputs=[])
-=======
-        logical_node = Sort("count", {})
-        sycamore_operator = SycamoreSort(context, logical_node, query_id="test", inputs=[])
->>>>>>> e15f61c1
-        self.assertRaises(AssertionError, sycamore_operator.execute)
-        sycamore_operator = SycamoreSort(context, logical_node, query_id="test", inputs=[Mock(DocSet), Mock(DocSet)])
-        self.assertRaises(AssertionError, sycamore_operator.execute)
-
-        # non-DocSet input
-        sycamore_operator = SycamoreSort(context, logical_node, query_id="test", inputs=[1])
-        self.assertRaises(AssertionError, sycamore_operator.execute)
-
-    def test_llm_extract(self):
-        context = sycamore.init()
-<<<<<<< HEAD
-        logical_node = Sort(node_id=0, field="sort_field", default_value=0)
-        sycamore_operator = SycamoreSort(context, logical_node, query_id="test", inputs=[])
-=======
-        logical_node = LlmExtract("count", {})
-        sycamore_operator = SycamoreLlmExtract(context, logical_node, query_id="test", inputs=[])
->>>>>>> e15f61c1
         self.assertRaises(AssertionError, sycamore_operator.execute)
         sycamore_operator = SycamoreLlmExtract(
             context, logical_node, query_id="test", inputs=[Mock(DocSet), Mock(DocSet)]
