import os
import uuid
from typing import Any, Dict, List, Optional

import structlog
from sycamore.query.operators.count import Count
from sycamore.query.operators.basic_filter import BasicFilter
from sycamore.query.operators.limit import Limit
from sycamore.query.operators.llm_extract_entity import LlmExtractEntity
from sycamore.query.operators.llm_filter import LlmFilter
from sycamore.query.operators.summarize_data import SummarizeData
from sycamore.query.operators.query_database import QueryDatabase
from sycamore.query.operators.logical_operator import LogicalOperator
from sycamore.query.execution.physical_operator import PhysicalOperator
from sycamore.query.operators.math import Math
from sycamore.query.operators.sort import Sort
from sycamore.query.operators.top_k import TopK
from sycamore.query.operators.field_in import FieldIn
from structlog.contextvars import clear_contextvars, bind_contextvars
from sycamore import Context

from sycamore.query.execution.physical_operator import MathOperator
from sycamore.query.execution.sycamore_operator import (
    SycamoreQueryDatabase,
    SycamoreSummarizeData,
    SycamoreLlmFilter,
    SycamoreBasicFilter,
    SycamoreCount,
    SycamoreLlmExtractEntity,
    SycamoreTopK,
    SycamoreSort,
    SycamoreLimit,
    SycamoreFieldIn,
)
from sycamore.query.logical_plan import LogicalPlan

log = structlog.get_logger(__name__)


class SycamoreExecutor:

    OUTPUT_VAR_NAME = "result"

    """The Sycamore Query executor that processes a logical plan and executes it using Sycamore.

    Args:
        context (Context): The Sycamore context to use.
        s3_cache_path (str): The S3 path to use for caching queries and results.
        os_client_args (dict): The OpenSearch client arguments. Defaults to None.
        trace_dir (str, optional): If set, query execution traces will be written to this directory.
    """

    def __init__(
        self,
        context: Context,
        os_client_args: Any,
        s3_cache_path: Optional[str] = None,
        trace_dir: Optional[str] = None,
        codegen_mode: bool = False,
        dry_run: bool = False,
    ) -> None:
        super().__init__()

        self.context = context
        self.s3_cache_path = s3_cache_path
        self.os_client_args = os_client_args
        self.trace_dir = trace_dir
        self.processed: Dict[int, Any] = dict()
        self.dry_run = dry_run
        self.codegen_mode = codegen_mode

        if self.s3_cache_path:
            log.info("Using S3 cache path: %s", s3_cache_path)
        if self.trace_dir:
<<<<<<< HEAD
            log.info("Using trace directory: %s", trace_dir)
        if self.dry_run:
            log.info("Executing in dry-mode")
            self.node_id_to_node: Dict[int, LogicalOperator] = {}
            self.node_id_to_code: Dict[int, str] = {}
            self.imports: List[str] = []
=======
            log.info("Using tracer: %s", trace_dir)
        self.node_id_to_node: Dict[int, LogicalOperator] = {}
        self.node_id_to_code: Dict[int, str] = {}
        self.imports: List[str] = []
>>>>>>> 09768cfc

    @staticmethod
    def get_node_args(query_id: str, logical_node: LogicalOperator) -> Dict:
        return {"name": str(logical_node.node_id)}

    def process_node(self, logical_node: LogicalOperator, query_id: str) -> Any:
        bind_contextvars(logical_node=logical_node)
        # This is lifted up here to avoid serialization issues with Ray.
        s3_cache_path = self.s3_cache_path

        if logical_node.node_id in self.processed:
            log.info("Already processed")
            return self.processed[logical_node.node_id]
        log.info("Executing dependencies")
        inputs = []

        if self.trace_dir:
            trace_dir = os.path.join(self.trace_dir, query_id, str(logical_node.node_id))
            os.makedirs(trace_dir, exist_ok=True)
        else:
            trace_dir = None

        # Process dependencies
        if logical_node.dependencies:
            for dependency in logical_node.dependencies:
                assert isinstance(dependency, LogicalOperator)
                inputs += [self.process_node(dependency, query_id)]

        # refresh context as nested execution overrides it
        bind_contextvars(logical_node=logical_node)
        log.info("Executing node")
        operation: Optional[PhysicalOperator] = None
        if isinstance(logical_node, QueryDatabase):
            operation = SycamoreQueryDatabase(
                context=self.context,
                logical_node=logical_node,
                query_id=query_id,
                os_client_args=self.os_client_args,
            )
        elif isinstance(logical_node, LlmFilter):
            operation = SycamoreLlmFilter(
                context=self.context,
                logical_node=logical_node,
                query_id=query_id,
                inputs=inputs,
                s3_cache_path=s3_cache_path,
            )
        elif isinstance(logical_node, BasicFilter):
            operation = SycamoreBasicFilter(
                context=self.context,
                logical_node=logical_node,
                query_id=query_id,
                inputs=inputs,
            )
        elif isinstance(logical_node, LlmExtractEntity):
            operation = SycamoreLlmExtractEntity(
                context=self.context,
                logical_node=logical_node,
                query_id=query_id,
                inputs=inputs,
                s3_cache_path=s3_cache_path,
            )
        elif isinstance(logical_node, Count):
            operation = SycamoreCount(
                context=self.context,
                logical_node=logical_node,
                query_id=query_id,
                inputs=inputs,
            )
        elif isinstance(logical_node, Sort):
            operation = SycamoreSort(
                context=self.context,
                logical_node=logical_node,
                query_id=query_id,
                inputs=inputs,
            )
        elif isinstance(logical_node, Limit):
            operation = SycamoreLimit(
                context=self.context,
                logical_node=logical_node,
                query_id=query_id,
                inputs=inputs,
            )
        elif isinstance(logical_node, TopK):
            operation = SycamoreTopK(
                context=self.context,
                logical_node=logical_node,
                query_id=query_id,
                inputs=inputs,
                s3_cache_path=s3_cache_path,
            )
        elif isinstance(logical_node, FieldIn):
            operation = SycamoreFieldIn(
                context=self.context,
                logical_node=logical_node,
                query_id=query_id,
                inputs=inputs,
            )
        # Non-DocSet operations
        elif isinstance(logical_node, SummarizeData):
            operation = SycamoreSummarizeData(
                context=self.context,
                logical_node=logical_node,
                query_id=query_id,
                inputs=inputs,
                s3_cache_path=s3_cache_path,
            )
        elif isinstance(logical_node, Math):
            operation = MathOperator(logical_node=logical_node, query_id=query_id, inputs=inputs)
        else:
<<<<<<< HEAD
            raise ValueError(f"Unsupported node type: {str(logical_node)}")

        if self.dry_run:
            code, imports = operation.script()
            self.imports += imports
            self.node_id_to_code[logical_node.node_id] = code
            self.node_id_to_node[logical_node.node_id] = logical_node
            result = None
        else:
            result = operation.execute()
            if trace_dir and hasattr(result, "materialize"):
                log.info("Materializing result", trace_dir=trace_dir)
                result = result.materialize(trace_dir)
=======
            raise Exception(f"Unsupported node type: {str(logical_node)}")

        if result is None:
            code, imports = operation.script(
                output_var=(self.OUTPUT_VAR_NAME if not logical_node.downstream_nodes else None)
            )
            self.imports += imports
            self.node_id_to_code[logical_node.node_id] = code
            self.node_id_to_node[logical_node.node_id] = logical_node

            if not self.codegen_mode:
                result = operation.execute()
>>>>>>> 09768cfc

        self.processed[logical_node.node_id] = result
        log.info("Executed node", result=str(result))
        return result

    def get_code_string(self):
        result = ""
        unique_import_str = set()
        for import_str in self.imports:
            unique_import_str.add(import_str)
        for import_str in unique_import_str:
            result += import_str + "\n"
        # Default imports
        result += "from sycamore.query.execution.metrics import SycamoreQueryLogger\n"
        result += "from sycamore.utils.cache import S3Cache\n"
        result += "import sycamore\n\n"
        result += "context = sycamore.init()\n"
        for node_id in sorted(self.node_id_to_node):
            result += f"# {self.node_id_to_node[node_id].description}" + "\n"
            result += self.node_id_to_code[node_id] + "\n"
        return result

    def execute(self, plan: LogicalPlan, query_id: Optional[str] = None) -> Any:
        try:
            """Execute a logical plan using Sycamore."""
            if not query_id:
                query_id = str(uuid.uuid4())
            bind_contextvars(query_id=query_id)
            log.info("Executing query")
            assert isinstance(plan.result_node, LogicalOperator)
            result = self.process_node(plan.result_node, query_id)

            if self.dry_run:
                code = self.get_code_string()
                return code

            if self.codegen_mode:
                code = self.get_code_string()
                global_context: dict[str, Any] = {}
                exec(code, global_context)
                return global_context.get(self.OUTPUT_VAR_NAME)

            return result
        finally:
            clear_contextvars()<|MERGE_RESOLUTION|>--- conflicted
+++ resolved
@@ -72,19 +72,10 @@
         if self.s3_cache_path:
             log.info("Using S3 cache path: %s", s3_cache_path)
         if self.trace_dir:
-<<<<<<< HEAD
             log.info("Using trace directory: %s", trace_dir)
-        if self.dry_run:
-            log.info("Executing in dry-mode")
-            self.node_id_to_node: Dict[int, LogicalOperator] = {}
-            self.node_id_to_code: Dict[int, str] = {}
-            self.imports: List[str] = []
-=======
-            log.info("Using tracer: %s", trace_dir)
         self.node_id_to_node: Dict[int, LogicalOperator] = {}
         self.node_id_to_code: Dict[int, str] = {}
         self.imports: List[str] = []
->>>>>>> 09768cfc
 
     @staticmethod
     def get_node_args(query_id: str, logical_node: LogicalOperator) -> Dict:
@@ -195,34 +186,20 @@
         elif isinstance(logical_node, Math):
             operation = MathOperator(logical_node=logical_node, query_id=query_id, inputs=inputs)
         else:
-<<<<<<< HEAD
             raise ValueError(f"Unsupported node type: {str(logical_node)}")
 
-        if self.dry_run:
-            code, imports = operation.script()
-            self.imports += imports
-            self.node_id_to_code[logical_node.node_id] = code
-            self.node_id_to_node[logical_node.node_id] = logical_node
-            result = None
-        else:
+        code, imports = operation.script(
+            output_var=(self.OUTPUT_VAR_NAME if not logical_node.downstream_nodes else None)
+        )
+        self.imports += imports
+        self.node_id_to_code[logical_node.node_id] = code
+        self.node_id_to_node[logical_node.node_id] = logical_node
+
+        if not self.codegen_mode:
             result = operation.execute()
             if trace_dir and hasattr(result, "materialize"):
                 log.info("Materializing result", trace_dir=trace_dir)
                 result = result.materialize(trace_dir)
-=======
-            raise Exception(f"Unsupported node type: {str(logical_node)}")
-
-        if result is None:
-            code, imports = operation.script(
-                output_var=(self.OUTPUT_VAR_NAME if not logical_node.downstream_nodes else None)
-            )
-            self.imports += imports
-            self.node_id_to_code[logical_node.node_id] = code
-            self.node_id_to_node[logical_node.node_id] = logical_node
-
-            if not self.codegen_mode:
-                result = operation.execute()
->>>>>>> 09768cfc
 
         self.processed[logical_node.node_id] = result
         log.info("Executed node", result=str(result))
