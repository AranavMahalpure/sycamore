import json
import logging
import typing
from typing import Dict, List, Mapping, MutableMapping, Optional, Tuple, Type


from sycamore.llms.llms import LLM
from sycamore.llms.openai import OpenAI, OpenAIModels
from sycamore.query.logical_plan import LogicalPlan
from sycamore.query.operators.count import Count
from sycamore.query.operators.llm_filter import LlmFilter
from sycamore.query.operators.basic_filter import BasicFilter
from sycamore.query.operators.llm_extract_entity import LlmExtractEntity
from sycamore.query.operators.query_database import QueryDatabase
from sycamore.query.operators.math import Math
from sycamore.query.operators.sort import Sort
from sycamore.query.operators.summarize_data import SummarizeData
from sycamore.query.operators.top_k import TopK
from sycamore.query.operators.limit import Limit
from sycamore.query.operators.logical_operator import LogicalOperator
from sycamore.query.schema import OpenSearchSchema
from sycamore.utils.extract_json import extract_json

if typing.TYPE_CHECKING:
    from opensearchpy import OpenSearch


# All operators that are allowed for construction of a query plan.
# If a class is not in this list, it will not be used.
OPERATORS: List[Type[LogicalOperator]] = [
    QueryDatabase,
    BasicFilter,
    LlmFilter,
    LlmExtractEntity,
    Count,
    SummarizeData,
    Math,
    Sort,
    TopK,
    Limit,
]


# This is the base prompt for the planner.
PLANNER_SYSTEM_PROMPT = """You are a helpful agent that translates the user's question into a
series of steps to answer it, using a predefined set of operations. Please adhere to the following
guidelines when generating a plan:

        1. Return your answer as a standard JSON list of operators. Make sure to include each
            operation as a separate step.
        2. Do not return any information except the standard JSON objects. This means not repeating the question
            or providing any text outside the json block.
        3. Only use the operators described below.
        4. Only use EXACT field names from the DATA_SCHEMA described below and fields created
            from *LlmExtractEntity*. Any new fields created by *LlmExtractEntity* will be nested in properties.
            e.g. if a new field called "state" is added, when referencing it in another operation,
            you should use "properties.state". A database returned from *TopK* operation only has
            "properties.key" or "properties.count"; you can only reference one of those fields.
            Other than those, DO NOT USE ANY OTHER FIELD NAMES.
        5. If an optional field does not have a value in the query plan, return null in its place.
        6. If you cannot generate a plan to answer a question, return an empty list.
        7. The first step of each plan MUST be a **QueryDatabase** operation that returns a database.
        8. The last step of each plan should return the raw data associated with the response.
"""


class LlmPlanner:
    """The top-level query planner for SycamoreQuery. This class is responsible for generating
    a logical query plan from a user query using the OpenAI LLM.

    Args:
        index: The name of the index to query.
        data_schema: A dictionary mapping field names to their types.
        os_config: The OpenSearch configuration.
        os_client: The OpenSearch client.
        operators: A list of operators to use in the query plan.
        llm_client: The LLM client.
        use_examples: Whether to include examples in the prompt.
    """

    def __init__(
        self,
        index: str,
        data_schema: OpenSearchSchema,
        os_config: dict[str, str],
        os_client: "OpenSearch",
        operators: Optional[List[Type[LogicalOperator]]] = None,
        llm_client: Optional[LLM] = None,
        use_examples: bool = True,
    ) -> None:
        super().__init__()
        self._index = index
        self._data_schema = data_schema
        self._operators = operators if operators else OPERATORS
        self._os_config = os_config
        self._os_client = os_client
        self._llm_client = llm_client or OpenAI(OpenAIModels.GPT_4O.value)
        self._use_examples = use_examples

    def make_operator_prompt(self, operator: LogicalOperator) -> str:
        """Generate the prompt fragment for the given LogicalOperator."""

        prompt = operator.usage() + "\n\nInput schema:\n"
        schema = operator.input_schema()
        for field_name, value in schema.items():
            prompt += f"- {field_name} ({value.type_hint}): {value.description}\n"
        prompt += "\n------------\n"
        return prompt

    def make_schema_prompt(self) -> str:
        """Generate the prompt fragment for the data schema."""
        return json.dumps(
            {
                field: f"{field_type} (e.g., {', '.join({str(e) for e in examples})})"
                for field, (field_type, examples) in self._data_schema.items()
            },
            indent=2,
        )

    def generate_system_prompt(self, query):
        """Generate the LLM system prompt for the given query."""

        prompt = PLANNER_SYSTEM_PROMPT

        # data schema
        prompt += f"""\n
        INDEX_NAME: {self._index}
        """
        prompt += f"""
        DATA_SCHEMA:
        {self.make_schema_prompt()}
        """

        # operator definitions
        prompt += """
        OPERATORS:
        """
        for operator in self._operators:
            prompt += self.make_operator_prompt(operator)

        # examples
        if self._use_examples:
            prompt += """
            EXAMPLE 1a:

            Data description: Database of aircraft incidents
<<<<<<< HEAD
            Schema: {
                        'properties.entity.date': "(<class 'str'>) e.g. (2023-01-14), (2023-01-14), (2023-01-29),
                        'properties.entity.aircraft': "(<class 'str'>) e.g. (Boeing 123), (Cessna Mini 5), (Piper 0.5),
                        'properties.entity.location': "(<class 'str'>) e.g. (Atlanta, GA), (Phoenix, Arizona), 
                            (Boise, Idaho),
                        'properties.entity.accidentNumber': "(<class 'str'>) e.g. (3589), (5903), (7531L),
                        'text_representation': '(<class 'str'>) Can be assumed to have all other details'
                    }
            Question: Were there any incidents in Georgia?
=======
            DATA_SCHEMA: 
            {
                'properties.entity.date': "(<class 'str'>) e.g. (2023-01-14), (2023-01-14), (2023-01-29),
                'properties.entity.aircraft': "(<class 'int'>) e.g. (Boeing 123), (Cessna Mini 5), (Piper 0.5),
                'properties.entity.location': "(<class 'str'>) e.g. (Atlanta, GA), (Phoenix, Arizona), 
                    (Boise, Idaho),
                'properties.entity.accidentNumber': "(<class 'str'>) e.g. (3589), (5903), (7531L),
                'text_representation': '(<class 'str'>) Can be assumed to have all other details'
            }
            USER QUESTION: Were there any incidents in Georgia?
>>>>>>> 24e1491d
            Answer:
            [
                {
                    "operatorName": "QueryDatabase",
                    "description": "Get all the incident reports",
                    "index": "ntsb",
                    "node_id": 0
                },
                {
                    "operatorName": "LlmFilter",
                    "description": "Filter to only include incidents in Georgia",
                    "question": "Did this incident occur in Georgia?",
                    "field": "properties.entity.location",
                    "input": [0],
                    "node_id": 1
                },
            ]

            EXAMPLE 1b:

            Data description: Database of aircraft incidents
<<<<<<< HEAD
            Schema: {
                        'properties.entity.date': "(<class 'str'>) e.g. (2023-01-14), (2023-01-14), (2023-01-29),
                        'properties.entity.aircraft': "(<class 'str'>) e.g. (Boeing 123), (Cessna Mini 5), (Piper 0.5),
                        'properties.entity.location': "(<class 'str'>) e.g. (Atlanta, GA), (Phoenix, Arizona), 
                            (Boise, Idaho),
                        'properties.entity.accidentNumber': "(<class 'str'>) e.g. (3589), (5903), (7531L),
                        'text_representation': '(<class 'str'>) Can be assumed to have all other details'
                    }
            Question: Show incidents between July 1, 2023 and September 1, 2024 with an accident number containing '1234'
            that occurred in Georgia.
=======
            DATA_SCHEMA: 
            {
                'properties.entity.date': "(<class 'str'>) e.g. (2023-01-14), (2023-01-14), (2023-01-29),
                'properties.entity.aircraft': "(<class 'int'>) e.g. (Boeing 123), (Cessna Mini 5), (Piper 0.5),
                'properties.entity.city': "(<class 'str'>) e.g. (Orlando, FL), (Palo Alto, CA), (Orlando, FL),
                'properties.entity.accidentNumber': "(<class 'str'>) e.g. (3589), (5903), (7531L),
                'text_representation': '(<class 'str'>) Can be assumed to have all other details'
            }
            USER QUESTION: How many cities did Cessna aircrafts have incidents in?
>>>>>>> 24e1491d
            Answer:
            [
                {
                    "operatorName": "QueryDatabase",
                    "description": "Get all the incident reports in the specified date range matching the accident number",
                    "index": "ntsb",
                    "query": {
                        "bool": {
                            "must": [
                                {
                                    "range": {
                                        "properties.entity.isoDateTime": {
                                        "gte": "2023-07-01T00:00:00",
                                        "lte": "2024-09-30T23:59:59",
                                        "format": "strict_date_optional_time"
                                        }
                                    }
                                },
                                {
                                    "match": {
                                        "properties.entity.accidentNumber": "1234"
                                    }
                                }
                            ]
                        }
                    },
                    "node_id": 0
                },
                {
                    "operatorName": "LlmFilter",
                    "description": "Filter to only include incidents in Georgia",
                    "question": "Did this incident occur in Georgia?",
                    "field": "properties.entity.location",
                    "input": [0],
                    "node_id": 1
                },
            ]

            EXAMPLE 2:
            Data description: Database of aircraft incidents
            Schema: {
                        'properties.entity.date': "(<class 'str'>) e.g. (2023-01-14), (2023-01-14), (2023-01-29),
                        'properties.entity.aircraft': "(<class 'str'>) e.g. (Boeing 123), (Cessna Mini 5), (Piper 0.5),
                        'properties.entity.city': "(<class 'str'>) e.g. (Orlando, FL), (Palo Alto, CA), (Orlando, FL),
                        'properties.entity.accidentNumber': "(<class 'str'>) e.g. (3589), (5903), (7531L),
                        'text_representation': '(<class 'str'>) Can be assumed to have all other details'
                    }
            Question: How many cities did Cessna aircrafts have incidents in?
            Answer:
            [
                {
                    "operatorName": "QueryDatabase",
                    "description": "Get all the incident reports involving Cessna aircrafts",
                    "index": "ntsb",
                    "query": {
                        "match": {
                            "properties.entity.aircraft": "Cessna"
                        } 
                    },
                    "node_id": 0
                },
                {
                    "operatorName": "Count",
                    "description": "Count the number of cities that accidents occured in",
                    "field": "properties.entity.city",
                    "primary_field": "properties.entity.accidentNumber",
                    "input": [0],
                    "node_id": 1
                },
            ]

            EXAMPLE 3:
            Data description: Database of financial documents for different law firms
            DATA_SCHEMA: 
            {
                'properties.entity.date': "(<class 'str'>) e.g. (2023-01-14), (2023-01-14), (2023-01-29),
                'properties.entity.revenue': "(<class 'int'>) e.g. (12304), (7978234), (2938903),
                'properties.entity.firmName': "(<class 'str'>) e.g. (East West), (Brody), (Hunter & Hunter),
                'text_representation': '(<class 'str'>) Can be assumed to have all other details'
            }
            USER QUESTION: Which 2 law firms had the highest revenue in 2022?
            Answer:
            [
                {
                    "operatorName": "QueryDatabase",
                    "description": "Get all the financial documents from 2022",
                    "index": "finance",
                    "query": {
                        "range": {
                            "properties.entity.isoDateTime": {
                            "gte": "2022-01-01T00:00:00",
                            "lte": "2022-12-31T23:59:59",
                            "format": "strict_date_optional_time"
                            }
                        }
                    },
                    "node_id": 0
                },
                {
                    "operatorName": "Sort",
                    "description": "Sort in descending order by revenue",
                    "descending": true,
                    "field": "properties.entity.revenue",
                    "default_value": 0
                    "input": [0],
                    "node_id": 1,
                },
                {
                    "operatorName": "Limit",
                    "description": "Get the 2 law firms with highest revenue",
                    "K": 2
                    "input": [1],
                    "node_id": 2,
                }
            ]

            EXAMPLE 4:
            Data description: Database of shipwreck records and their respective properties
            DATA_SCHEMA: 
            {
                'properties.entity.date': "(<class 'str'>) e.g. (2023-01-14), (2023-01-14), (2023-01-29),
                'properties.entity.captain': "(<class 'str'>) e.g. (John D. Moore), (Terry Roberts), 
                    (Alex Clark),
                'properties.entity.shipwreck_id': "(<class 'str'>) e.g. (ABFUHEU), (FUIHWHD), (FGHIOWB),
                'text_representation': '(<class 'str'>) Can be assumed to have all other details'
            }
            USER QUESTION: Which 5 countries were responsible for the most shipwrecks?
            Answer:
            [
                {
                    "operatorName": "QueryDatabase",
                    "description": "Get all the shipwreck records",
                    "index": "shipwrecks",
                    "node_id": 0
                },
                {
                    "operatorName": "LlmExtractEntity",
                    "description": "Extract the country",
                    "question": "What country was responsible for this ship?",
                    "field": "text_representation",
                    "new_field": "country",
                    "format": "string",
                    "discrete": true,
                    "input": [0],
                    "node_id": 1
                },
                {
                    "operatorName": '"TopK"',
                    "description": "Gets top 5 water bodies based on shipwrecks",
                    "field": "properties.country",
                    "primary_field": "properties.entity.shipwreck_id",
                    "K": 5,
                    "descending": true,
                    "llm_cluster": false,
                    "llm_cluster_instruction": "Form groups of different water bodies",
                    "input": [1],
                    "node_id": 2,
                },
            ]

            EXAMPLE 5:
            Data description: Database of shipwreck records and their respective properties
            DATA_SCHEMA: 
            {
                'properties.entity.date': "(<class 'str'>) e.g. (2023-01-14), (2023-01-14), (2023-01-29),
                'properties.entity.shipwreck_id': "(<class 'str'>) e.g. (ABFUHEU), (FUIHWHD), (FGHIOWB),
                'text_representation': '(<class 'str'>) Can be assumed to have all other details'
            }
            USER QUESTION: What percent of shipwrecks occurred in 2023?
            Answer:
            [
                {
                    "operatorName": "QueryDatabase",
                    "description": "Get all the shipwreck records",
                    "index": "shipwrecks",
                    "node_id": 0
                },
                {
                    "operatorName": "Count",
                    "description": "Count the number of total shipwrecks",
                    "field": null,
                    "primary_field": "properties.entity.shipwreck_id",
                    "input": [0],
                    "node_id": 1
                },
                {
                    "operatorName": "BasicFilter",
                    "description": "Filter to only include documents in 2023",
                    "range_filter": true,
                    "query": null,
                    "start": "01-01-2023",
                    "end": "12-31-2023",
                    "field": "properties.entity.date",
                    "date": true,
                    "input": [0],
                    "node_id": 2,
                },
                {
                    "operatorName": "Count",
                    "description": "Count the number of shipwrecks in 2023",
                    "field": null,
                    "primary_field": "properties.entity.shipwreck_id",
                    "input": [2],
                    "node_id": 3
                },
                {
                    "operatorName": "Math",
                    "description": "Divide the number of shipwrecks in 2023 by the total number",
                    "type": "divide",
                    "input": [3, 1],
                    "node_id": 4
                }
            ]

            EXAMPLE 6:
            Data description: Database of hospital patients
            DATA_SCHEMA: 
            {
                'text_representation': '(<class 'str'>) Can be assumed to have all other details'
            }
            USER QUESTION: How many total patients?
            Answer:
            [
                {
                    "operatorName": "QueryDatabase",
                    "description": "Get all the patient records",
                    "index": "patients",
                    "query": "patient records",
                    "id": 0
                },
                {
                    "operatorName": "Count",
                    "description": "Count the number of total patients",
                    "field": null,
                    "primary_field": null,
                    "input": [0],
                    "id": 1
                },
            ]
            """

        return prompt

    def generate_user_prompt(self, query: str) -> str:
        prompt = f"""
        USER QUESTION: {query}
        Answer:
        """
        return prompt

    def generate_from_llm(self, question: str) -> str:
        """Use LLM to generate a query plan for the given question."""

        messages = [
            {
                "role": "system",
                "content": self.generate_system_prompt(question),
            },
            {
                "role": "user",
                "content": self.generate_user_prompt(question),
            },
        ]
        prompt_kwargs = {"messages": messages}
        chat_completion = self._llm_client.generate(prompt_kwargs=prompt_kwargs, llm_kwargs={})
        logging.debug(f"LLM chat completion: {chat_completion}")
        return chat_completion

    def process_llm_json_plan(self, llm_json_plan: str) -> Tuple[LogicalOperator, Mapping[int, LogicalOperator]]:
        """Given the query plan provided by the LLM, return a tuple of (result_node, list of nodes)."""

        classes = globals()
        parsed_plan = extract_json(llm_json_plan)
        assert isinstance(parsed_plan, list), f"Expected LLM query plan to contain a list, got f{type(parsed_plan)}"

        nodes: MutableMapping[int, LogicalOperator] = {}
        downstream_dependencies: Dict[int, List[int]] = {}

        # 1. Build nodes
        for step in parsed_plan:
            node_id = step["node_id"]
            cls = classes.get(step["operatorName"])
            if cls is None:
                raise ValueError(f"Operator {step['operatorName']} not found")
            if cls not in self._operators:
                raise ValueError(f"Operator {step['operatorName']} is not a valid operator")
            try:
                node = cls(**step)
                nodes[node_id] = node
            except Exception as e:
                raise ValueError(f"Error creating node {node_id} of type {step['operatorName']}: {e}") from e

        # 2. Set dependencies
        for node_id, node in nodes.items():
            if not node.input:
                continue
            inputs = []
            for dependency_id in node.input:
                downstream_dependencies[dependency_id] = downstream_dependencies.get(dependency_id, []) + [node]
                inputs += [nodes.get(dependency_id)]
            # pylint: disable=protected-access
            node._dependencies = inputs

        # 3. Set downstream nodes
        for node_id, node in nodes.items():
            if node_id in downstream_dependencies.keys():
                # pylint: disable=protected-access
                node._downstream_nodes = downstream_dependencies[node_id]

        # pylint: disable=protected-access
        result_nodes = list(filter(lambda n: n._downstream_nodes is None, nodes.values()))
        if len(result_nodes) == 0:
            raise RuntimeError("Invalid plan: Plan requires at least one terminal node")
        return result_nodes[0], nodes

    def plan(self, question: str) -> LogicalPlan:
        """Given a question from the user, generate a logical query plan."""
        llm_plan = self.generate_from_llm(question)
        result_node, nodes = self.process_llm_json_plan(llm_plan)
        plan = LogicalPlan(result_node=result_node, nodes=nodes, query=question, llm_plan=llm_plan)
        logging.debug(f"Query plan: {plan}")
        return plan<|MERGE_RESOLUTION|>--- conflicted
+++ resolved
@@ -144,7 +144,6 @@
             EXAMPLE 1a:
 
             Data description: Database of aircraft incidents
-<<<<<<< HEAD
             Schema: {
                         'properties.entity.date': "(<class 'str'>) e.g. (2023-01-14), (2023-01-14), (2023-01-29),
                         'properties.entity.aircraft': "(<class 'str'>) e.g. (Boeing 123), (Cessna Mini 5), (Piper 0.5),
@@ -154,18 +153,6 @@
                         'text_representation': '(<class 'str'>) Can be assumed to have all other details'
                     }
             Question: Were there any incidents in Georgia?
-=======
-            DATA_SCHEMA: 
-            {
-                'properties.entity.date': "(<class 'str'>) e.g. (2023-01-14), (2023-01-14), (2023-01-29),
-                'properties.entity.aircraft': "(<class 'int'>) e.g. (Boeing 123), (Cessna Mini 5), (Piper 0.5),
-                'properties.entity.location': "(<class 'str'>) e.g. (Atlanta, GA), (Phoenix, Arizona), 
-                    (Boise, Idaho),
-                'properties.entity.accidentNumber': "(<class 'str'>) e.g. (3589), (5903), (7531L),
-                'text_representation': '(<class 'str'>) Can be assumed to have all other details'
-            }
-            USER QUESTION: Were there any incidents in Georgia?
->>>>>>> 24e1491d
             Answer:
             [
                 {
@@ -187,7 +174,6 @@
             EXAMPLE 1b:
 
             Data description: Database of aircraft incidents
-<<<<<<< HEAD
             Schema: {
                         'properties.entity.date': "(<class 'str'>) e.g. (2023-01-14), (2023-01-14), (2023-01-29),
                         'properties.entity.aircraft': "(<class 'str'>) e.g. (Boeing 123), (Cessna Mini 5), (Piper 0.5),
@@ -198,17 +184,6 @@
                     }
             Question: Show incidents between July 1, 2023 and September 1, 2024 with an accident number containing '1234'
             that occurred in Georgia.
-=======
-            DATA_SCHEMA: 
-            {
-                'properties.entity.date': "(<class 'str'>) e.g. (2023-01-14), (2023-01-14), (2023-01-29),
-                'properties.entity.aircraft': "(<class 'int'>) e.g. (Boeing 123), (Cessna Mini 5), (Piper 0.5),
-                'properties.entity.city': "(<class 'str'>) e.g. (Orlando, FL), (Palo Alto, CA), (Orlando, FL),
-                'properties.entity.accidentNumber': "(<class 'str'>) e.g. (3589), (5903), (7531L),
-                'text_representation': '(<class 'str'>) Can be assumed to have all other details'
-            }
-            USER QUESTION: How many cities did Cessna aircrafts have incidents in?
->>>>>>> 24e1491d
             Answer:
             [
                 {
