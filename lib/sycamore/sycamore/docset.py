--- conflicted
+++ resolved
@@ -336,49 +336,6 @@
 
         plan = SpreadProperties(self.plan, props, **resource_args)
         return DocSet(self.context, plan)
-
-<<<<<<< HEAD
-=======
-    def extract_key_value_pair(self, property_name: str, llm: LLM, **resource_args) -> list[Document]:
-        """
-        Parses tables to create properties populated with their key-value pairs.
-
-        Args: 
-            element_type: Element type from which property is to be copied.
-            property_name: Property name which stores the Property.
-            llm: llm to be used for query and parsing.
-        Example:
-            .. code-block:: python
-
-               pdf_docset = context.read.binary(paths, binary_format="pdf")
-                    .partition(partitioner=ArynPartitioner())
-                    .extract_key_value_pair('llm_response', llm)
-        """
-
-        from sycamore.transforms.extract_key_value_pair import ExtractKeyValuePair
-        plan = ExtractKeyValuePair(self.plan, [property_name, llm], **resource_args)
-        return DocSet(self.context, plan)
-
-    def assign_doc_properties(self, element_type:str, property_name:str, **resource_args) -> "DocSet":
-        """
-        Copies properties from the first element to parent element.
-
-        Args: 
-            element_type: Element type from which property is to be copied. 
-            property_name: Property name which stores the Property.
-        Example:
-            .. code-block:: python
-
-               pdf_docset = context.read.binary(paths, binary_format="pdf")
-                    .partition(partitioner=ArynPartitioner())
-                    .extract_key_value_pair('llm_response', llm)
-                    .AssignDocProperties('table', 'llm_response')
-        """
-        from sycamore.transforms import AssignDocProperties
-        plan = AssignDocProperties(self.plan, [element_type, property_name], **resource_args)
-        return DocSet(self.context, plan)
-
->>>>>>> 91ccc722
     def augment_text(self, augmentor: TextAugmentor, **resource_args) -> "DocSet":
         """
         Augments text_representation with external information.
