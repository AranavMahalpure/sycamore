from abc import ABC, abstractmethod
import logging
from typing import Optional, Type

from guidance.models import Chat, Instruct, Model as GuidanceModel
from guidance import gen, user, system, assistant, instruction

logger = logging.getLogger(__name__)


class GuidancePrompt(ABC):
    @abstractmethod
    def execute(self, model: GuidanceModel, **kwargs) -> str:
        pass

    def __eq__(self, other):
        if type(other) is type(self):
            return self.__dict__ == other.__dict__
        return False


class SimpleGuidancePrompt(GuidancePrompt):
    system: str = "You are a helpful assistant."
    user: str
    var_name: str = "answer"

    def execute(self, model: GuidanceModel, **kwargs) -> str:
        if isinstance(model, Chat):
            return self._execute_chat(model, **kwargs)
        elif isinstance(model, Instruct):
            return self._execute_instruct(model, **kwargs)
        else:
            return self._execute_completion(model, **kwargs)

    def _execute_chat(self, model, **kwargs) -> str:
        with system():
            lm = model + self.system.format(**kwargs)

        with user():
            lm += self.user.format(**kwargs)

        with assistant():
            lm += gen(name=self.var_name)

        return lm[self.var_name]

    def _execute_instruct(self, model, **kwargs) -> str:
        with instruction():
            lm = model + self.user.format(**kwargs)
        lm += gen(name=self.var_name)
        return lm[self.var_name]

    def _execute_completion(self, model, **kwargs) -> str:
        lm = model + self.user.format(**kwargs) + gen(name=self.var_name)
        return lm[self.var_name]

    def __hash__(self):
        return hash((self.system, self.user, self.var_name))


class EntityExtractorZeroShotGuidancePrompt(SimpleGuidancePrompt):
    system = "You are a helpful entity extractor"
    # ruff: noqa: E501
    user = """You are given a few text elements of a document. The {entity} of the document is in these few text elements.Using
    this context,
    FIND,COPY, and RETURN the {entity}. DO NOT REPHRASE OR MAKE UP AN ANSWER.
    {query}
    """


class EntityExtractorFewShotGuidancePrompt(SimpleGuidancePrompt):
    system = "You are a helpful entity extractor."
    # ruff: noqa: E501
    user = """You are given a few text elements of a document. The {entity} of the document is in these few text elements. Here are
    some example groups of text elements where the {entity} has been identified.
    {examples}
    Using the context from the document and the provided examples, FIND, COPY, and RETURN the {entity}. Only return the {entity} as part
    of your answer. DO NOT REPHRASE OR MAKE UP AN ANSWER.
    {query}
    """


class TextSummarizerGuidancePrompt(SimpleGuidancePrompt):
    system = "You are a helpful text summarizer."
    user = """Write a summary of the following. Use only the information provided.
    Include as many key details as possible. Do not make up answer. Only return the summary as part of your answer.
    {query}
    """
    var_name = "summary"


class SchemaZeroShotGuidancePrompt(SimpleGuidancePrompt):
    system = "You are a helpful entity extractor. You only return JSON Schema."
    user = """You are given a few text elements of a document. Extract JSON Schema representing one entity of
    class {entity} from the document. Using this context, FIND, FORMAT, and RETURN the JSON-LD Schema.
    Return a flat schema, without nested properties. Return at most {max_num_properties} properties.
    Only return JSON Schema as part of your answer.
    {query}
    """


class PropertiesZeroShotGuidancePrompt(SimpleGuidancePrompt):
    system = "You are a helpful property extractor. You only return JSON."
    user = """You are given a few text elements of a document. Extract JSON representing one entity of
    class {entity} from the document. The class only has properties {properties}. Using
    this context, FIND, FORMAT, and RETURN the JSON representing one {entity}.
    Only return JSON as part of your answer. If no entity is in the text, return "None".
    {query}
    """


<<<<<<< HEAD
class TaskIdentifierZeroShotGuidancePrompt(SimpleGuidancePrompt):
    system = "You are a helpful task identifier. You return a string containing no whitespace."
    user = """You are given a dictionary where the keys are task IDs and the values are descriptions of tasks.
    Using this context, FIND and RETURN only the task ID that best matches the given question.
    Only return the task ID as a string. Do not return any additional information.
    {task_descriptions}
    Question: {question}
    """
=======
class OpenAIMessage:
    def __init__(self, role: str, content: str):
        self.role = role
        self.content = content

    def to_dict(self) -> dict[str, str]:
        return {"role": self.role, "content": self.content}


class OpenAIMessagesPromptBase:
    def __init__(self):
        self.messages = []

    def add_message(self, role: str, content: str) -> None:
        message = OpenAIMessage(role, content)
        self.messages.append(message)

    def get_messages_dict(self) -> list[dict[str, str]]:
        return [message.to_dict() for message in self.messages]


class EntityExtractorMessagesPrompt(OpenAIMessagesPromptBase):
    def __init__(self, question: str, field: str, format: Optional[str], discrete: bool = False):
        super().__init__()

        self.add_message(
            "system",
            (
                "You are a helpful entity extractor that creates a new field in a "
                "database from your response to a question on an existing field. "
            ),
        )

        if discrete:
            self.add_message(
                "user",
                (
                    f"The format of your response should be {format}. "
                    "Use standard convention to determine the style of your response. Do not include any abbreviations. "
                    "The following sentence should be valid: The answer to the "
                    'question based on the existing field is "your response". Your response should ONLY '
                    "contain the answer. If you are not able to extract the new field given the "
                    "information, respond with None. "
                    f"Question: {question} Use the value of the database field "
                    f'"{field}" to answer the question: '
                ),
            )
        else:
            self.add_message(
                "user",
                (
                    f"Include as much relevant detail as "
                    "possible that is related to/could help answer this question. Respond in "
                    "sentences, not just a single word or phrase."
                    f"Question: {question} Use this existing related database field "
                    f'"{field}" to answer the question: '
                ),
            )


class LlmFilterMessagesPrompt(OpenAIMessagesPromptBase):
    def __init__(self, filter_question: str):
        super().__init__()

        self.add_message(
            "system",
            ("You are a helpful classifier that generously filters database entries based on questions."),
        )

        self.add_message(
            "user",
            (
                "Given an entry and a question, you will answer the question relating "
                "to the entry. You only respond with 0, 1, 2, 3, 4, or 5 based on your "
                "confidence level. 0 is the most negative answer and 5 is the most positive "
                f"answer. Question: {filter_question}; Entry: "
            ),
        )


class SummarizeDataMessagesPrompt(OpenAIMessagesPromptBase):
    def __init__(self, question: str, text: str):
        super().__init__()

        self.add_message(
            "system",
            ("You are a helpful conversational English response generator for queries " "regarding database entries."),
        )

        self.add_message(
            "user",
            (
                "The following question and answer are in regards to database entries. "
                "Respond ONLY with a conversational English response WITH JUSTIFICATION to the question "
                f'"{question}" given the answer "{text}". Include as much detail/evidence as possible.'
            ),
        )


class LlmClusterEntityFormGroupsMessagesPrompt(OpenAIMessagesPromptBase):
    def __init__(self, field: str, instruction: str, text: str):
        super().__init__()

        self.add_message(
            "user",
            (
                f"You are given a list of values corresponding to the database field '{field}'. Categorize the "
                f"occurrences of '{field}' and create relevant non-overlapping groups. Return ONLY JSON with "
                f"the various categorized groups of '{field}' based on the following instructions '{instruction}'. "
                'Return your answer in the following JSON format and check your work: {{"groups": [string]}}. '
                'For example, if the instruction is "Form groups of different types of food" '
                'and the values are "banana, milk, yogurt, chocolate, oranges", you would return something like '
                "{{\"groups\": ['fruit', 'dairy', 'dessert', 'other']}}. Form groups to encompass as many entries "
                "as possible and don't create multiple groups with the same meaning. Here is the list values "
                f'values corresponding to "{field}": "{text}".'
            ),
        )


class LlmClusterEntityAssignGroupsMessagesPrompt(OpenAIMessagesPromptBase):
    def __init__(self, field: str, groups: list[str]):
        super().__init__()

        self.add_message(
            "user",
            (
                f"Categorize the database entry you are given corresponding to '{field}' into one of the "
                f'following groups: "{groups}". Perform your best work to assign the group. Return '
                f"ONLY the string corresponding to the selected group. Here is the database entry you will use: "
            ),
        )
>>>>>>> beb6c451


_deprecated_prompts: dict[str, Type[GuidancePrompt]] = {
    "ENTITY_EXTRACTOR_ZERO_SHOT_GUIDANCE_PROMPT": EntityExtractorZeroShotGuidancePrompt,
    "ENTITY_EXTRACTOR_ZERO_SHOT_GUIDANCE_PROMPT_CHAT": EntityExtractorFewShotGuidancePrompt,
    "ENTITY_EXTRACTOR_FEW_SHOT_GUIDANCE_PROMPT_CHAT": EntityExtractorFewShotGuidancePrompt,
    "ENTITY_EXTRACTOR_FEW_SHOT_GUIDANCE_PROMPT": EntityExtractorFewShotGuidancePrompt,
    "TEXT_SUMMARIZER_GUIDANCE_PROMPT": TextSummarizerGuidancePrompt,
    "TEXT_SUMMARIZER_GUIDANCE_PROMPT_CHAT": TextSummarizerGuidancePrompt,
    "SCHEMA_ZERO_SHOT_GUIDANCE_PROMPT": SchemaZeroShotGuidancePrompt,
    "SCHEMA_ZERO_SHOT_GUIDANCE_PROMPT_CHAT": SchemaZeroShotGuidancePrompt,
    "PROPERTIES_ZERO_SHOT_GUIDANCE_PROMPT": PropertiesZeroShotGuidancePrompt,
    "PROPERTIES_ZERO_SHOT_GUIDANCE_PROMPT_CHAT": PropertiesZeroShotGuidancePrompt,
}


def _deprecated_prompt(name: str) -> GuidancePrompt:
    cls = _deprecated_prompts[name]
    logger.warn(f"The prompt {name} is deprecated. Switch to {cls.__name__}()")
    return cls()


def __getattr__(name: str):
    if name in _deprecated_prompts:
        return _deprecated_prompt(name)

    raise AttributeError(f"module {__name__!r} has no attribute {name!r}")<|MERGE_RESOLUTION|>--- conflicted
+++ resolved
@@ -109,7 +109,6 @@
     """
 
 
-<<<<<<< HEAD
 class TaskIdentifierZeroShotGuidancePrompt(SimpleGuidancePrompt):
     system = "You are a helpful task identifier. You return a string containing no whitespace."
     user = """You are given a dictionary where the keys are task IDs and the values are descriptions of tasks.
@@ -118,7 +117,8 @@
     {task_descriptions}
     Question: {question}
     """
-=======
+
+
 class OpenAIMessage:
     def __init__(self, role: str, content: str):
         self.role = role
@@ -250,7 +250,6 @@
                 f"ONLY the string corresponding to the selected group. Here is the database entry you will use: "
             ),
         )
->>>>>>> beb6c451
 
 
 _deprecated_prompts: dict[str, Type[GuidancePrompt]] = {
