--- conflicted
+++ resolved
@@ -94,7 +94,6 @@
     """
 
 
-<<<<<<< HEAD
 class GraphEntityExtractorPrompt(SimplePrompt):
     user = """
     -Instructions-
@@ -115,7 +114,7 @@
     Your job is to extract relationships that map between entities that have already been extracted from this text.
 
     """
-=======
+    
 class ExtractTablePropertiesPrompt(SimplePrompt):
     user = """
             You are given a text string where columns are separated by comma representing either a single column, 
@@ -147,7 +146,6 @@
             3. return True if table cant be parsed as key value pair.
             4. return only True or False nothing should be added in the response.
             """
->>>>>>> 4620cdd8
 
 
 class EntityExtractorMessagesPrompt(SimplePrompt):
