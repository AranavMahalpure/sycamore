--- conflicted
+++ resolved
@@ -5,11 +5,7 @@
 import pickle
 from dataclasses import dataclass
 from enum import Enum
-<<<<<<< HEAD
-from typing import Any, Optional, TypedDict, Union, cast
-=======
-from typing import Any, Awaitable, Optional, TypedDict, Union, cast, TYPE_CHECKING
->>>>>>> 90544ac5
+from typing import Any, Optional, TypedDict, Union, cast, TYPE_CHECKING
 
 from openai import AzureOpenAI as AzureOpenAIClient
 from openai import AsyncAzureOpenAI as AsyncAzureOpenAIClient
