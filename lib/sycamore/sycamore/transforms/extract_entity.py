from abc import ABC, abstractmethod
from typing import Callable, Any, Optional, Union

from sycamore.context import Context
from sycamore.data import Element, Document
from sycamore.llms import LLM
from sycamore.llms.prompts import (
    EntityExtractorZeroShotGuidancePrompt,
    EntityExtractorFewShotGuidancePrompt,
)
from sycamore.plan_nodes import Node
from sycamore.transforms.map import Map
from sycamore.utils.time_trace import timetrace


def element_list_formatter(elements: list[Element]) -> str:
    query = ""
    for i in range(len(elements)):
        query += f"ELEMENT {i + 1}: {elements[i].text_representation}\n"
    return query


class EntityExtractor(ABC):
    def __init__(self, entity_name: str):
        self._entity_name = entity_name

    @abstractmethod
    def extract_entity(self, document: Document, context: Context) -> Document:
        pass


class OpenAIEntityExtractor(EntityExtractor):
    """
    OpenAIEntityExtractor uses one of OpenAI's language model (LLM) for entity extraction.

    This class inherits from EntityExtractor and is designed for extracting a specific entity from a document using
    OpenAI's language model. It can use either zero-shot prompting or few-shot prompting to extract the entity.
    The extracted entities from the input document are put into the document properties.

    Args:
        entity_name: The name of the entity to be extracted.
        llm: An instance of an OpenAI language model for text processing.
        prompt_template: A template for constructing prompts for few-shot prompting. Default is None.
        num_of_elements: The number of elements to consider for entity extraction. Default is 10.
        prompt_formatter: A callable function to format prompts based on document elements.

    Example:
        .. code-block:: python

            title_context_template = "template"

            openai_llm = OpenAI(OpenAIModels.GPT_3_5_TURBO.value)
            entity_extractor = OpenAIEntityExtractor("title", llm=openai_llm, prompt_template=title_context_template)

            context = sycamore.init()
            pdf_docset = context.read.binary(paths, binary_format="pdf")
                .partition(partitioner=UnstructuredPdfPartitioner())
                .extract_entity(entity_extractor=entity_extractor)


    """

    def __init__(
        self,
        entity_name: str,
        llm: Optional[LLM] = None,
        prompt_template: Optional[str] = None,
        num_of_elements: int = 10,
        prompt_formatter: Callable[[list[Element]], str] = element_list_formatter,
        use_elements: Optional[bool] = True,
        prompt: Optional[Union[list[dict], str]] = [],
        field: Optional[str] = None,
    ):
        super().__init__(entity_name)
        self._llm = llm
        self._num_of_elements = num_of_elements
        self._prompt_template = prompt_template
        self._prompt_formatter = prompt_formatter
        self._use_elements = use_elements
        self._prompt = prompt
        self._field = field

    @timetrace("OaExtract")
    def extract_entity(self, document: Document, context: Context) -> Document:
        if self._llm is None and context:
            self._llm = context.llm
        assert self._llm is not None, "OpenAIEntityExtractor requires an LLM"

        if self._use_elements:
            if self._prompt_template:
                entities = self._handle_few_shot_prompting(document, self._llm)
            else:
                entities = self._handle_zero_shot_prompting(document, self._llm)
        else:
<<<<<<< HEAD
            entities = self._handle_document_field_prompting(document, self._llm)
=======
            if self._prompt is None:
                raise Exception("prompt must be specified if use_elements is False")
            entities = self._handle_document_field_prompting(document)
>>>>>>> 9c5a2941

        document.properties.update({f"{self._entity_name}": entities})

        return document

    def _handle_few_shot_prompting(self, document: Document, llm: LLM) -> Any:
        sub_elements = [document.elements[i] for i in range((min(self._num_of_elements, len(document.elements))))]

        prompt = EntityExtractorFewShotGuidancePrompt()

        entities = llm.generate(
            prompt_kwargs={
                "prompt": prompt,
                "entity": self._entity_name,
                "examples": self._prompt_template,
                "query": self._prompt_formatter(sub_elements),
            }
        )
        return entities

    def _handle_zero_shot_prompting(self, document: Document, llm: LLM) -> Any:
        sub_elements = [document.elements[i] for i in range((min(self._num_of_elements, len(document.elements))))]

        prompt = EntityExtractorZeroShotGuidancePrompt()

        entities = llm.generate(
            prompt_kwargs={"prompt": prompt, "entity": self._entity_name, "query": self._prompt_formatter(sub_elements)}
        )

        return entities

    def _handle_document_field_prompting(self, document: Document, llm: LLM) -> Any:
        if self._field is None:
            self._field = "text_representation"

        value = str(document.field_to_value(self._field))

<<<<<<< HEAD
        response = llm.generate(prompt_kwargs={"messages": self._messages}, llm_kwargs={})
=======
        if isinstance(self._prompt, str):
            self._prompt += value
            response = self._llm.generate(prompt_kwargs={"prompt": self._prompt}, llm_kwargs={})
        else:
            if self._prompt is None:
                self._prompt = []
            self._prompt.append({"role": "user", "content": value})
            response = self._llm.generate(prompt_kwargs={"messages": self._prompt}, llm_kwargs={})

>>>>>>> 9c5a2941
        return response


class ExtractEntity(Map):
    """
    ExtractEntity is a transformation class for extracting entities from a dataset using an EntityExtractor.

    The Extract Entity Transform extracts semantically meaningful information from your documents.These extracted
    entities are then incorporated as properties into the document structure.

    Args:
        child: The source node or component that provides the dataset containing text data.
        entity_extractor: An instance of an EntityExtractor class that defines the entity extraction method to be
        applied.
        resource_args: Additional resource-related arguments that can be passed to the extraction operation.

    Example:
         .. code-block:: python

            source_node = ...  # Define a source node or component that provides a dataset with text data.
            custom_entity_extractor = MyEntityExtractor(entity_extraction_params)
            extraction_transform = ExtractEntity(child=source_node, entity_extractor=custom_entity_extractor)
            extracted_entities_dataset = extraction_transform.execute()

    """

    def __init__(
        self,
        child: Node,
        context: Context,
        entity_extractor: EntityExtractor,
        **resource_args,
    ):
        super().__init__(child, f=entity_extractor.extract_entity, f_args={"context": context}, **resource_args)<|MERGE_RESOLUTION|>--- conflicted
+++ resolved
@@ -92,13 +92,9 @@
             else:
                 entities = self._handle_zero_shot_prompting(document, self._llm)
         else:
-<<<<<<< HEAD
-            entities = self._handle_document_field_prompting(document, self._llm)
-=======
             if self._prompt is None:
                 raise Exception("prompt must be specified if use_elements is False")
-            entities = self._handle_document_field_prompting(document)
->>>>>>> 9c5a2941
+            entities = self._handle_document_field_prompting(document, self._llm)
 
         document.properties.update({f"{self._entity_name}": entities})
 
@@ -136,19 +132,15 @@
 
         value = str(document.field_to_value(self._field))
 
-<<<<<<< HEAD
-        response = llm.generate(prompt_kwargs={"messages": self._messages}, llm_kwargs={})
-=======
         if isinstance(self._prompt, str):
             self._prompt += value
-            response = self._llm.generate(prompt_kwargs={"prompt": self._prompt}, llm_kwargs={})
+            response = llm.generate(prompt_kwargs={"prompt": self._prompt}, llm_kwargs={})
         else:
             if self._prompt is None:
                 self._prompt = []
             self._prompt.append({"role": "user", "content": value})
-            response = self._llm.generate(prompt_kwargs={"messages": self._prompt}, llm_kwargs={})
+            response = llm.generate(prompt_kwargs={"messages": self._prompt}, llm_kwargs={})
 
->>>>>>> 9c5a2941
         return response
 
 
